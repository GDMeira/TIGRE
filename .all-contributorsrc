{
  "files": [
    "README.md"
  ],
  "imageSize": 100,
  "commit": false,
  "commitType": "docs",
  "commitConvention": "angular",
  "contributors": [
    {
      "login": "AnderBiguri",
      "name": "Biguri",
      "avatar_url": "https://avatars.githubusercontent.com/u/11854388?v=4",
      "profile": "https://github.com/AnderBiguri",
      "contributions": [
        "code",
        "example",
        "ideas",
        "maintenance",
        "research",
        "review",
        "tutorial"
      ]
    },
    {
<<<<<<< HEAD
      "login": "yliu88au",
      "name": "yliu88au",
      "avatar_url": "https://avatars.githubusercontent.com/u/75292881?v=4",
      "profile": "https://github.com/yliu88au",
      "contributions": [
        "code",
        "bug"
=======
      "login": "reubenlindroos",
      "name": "Reuben Lindroos",
      "avatar_url": "https://avatars.githubusercontent.com/u/25688713?v=4",
      "profile": "https://github.com/reubenlindroos",
      "contributions": [
        "code",
        "bug",
        "design",
        "ideas"
>>>>>>> 8f1d30f7
      ]
    }
  ],
  "contributorsPerLine": 7,
  "skipCi": true,
  "repoType": "github",
  "repoHost": "https://github.com",
  "projectName": "TIGRE",
  "projectOwner": "CERN"
}<|MERGE_RESOLUTION|>--- conflicted
+++ resolved
@@ -23,7 +23,6 @@
       ]
     },
     {
-<<<<<<< HEAD
       "login": "yliu88au",
       "name": "yliu88au",
       "avatar_url": "https://avatars.githubusercontent.com/u/75292881?v=4",
@@ -31,7 +30,9 @@
       "contributions": [
         "code",
         "bug"
-=======
+      ]
+    },
+    {
       "login": "reubenlindroos",
       "name": "Reuben Lindroos",
       "avatar_url": "https://avatars.githubusercontent.com/u/25688713?v=4",
@@ -41,7 +42,6 @@
         "bug",
         "design",
         "ideas"
->>>>>>> 8f1d30f7
       ]
     }
   ],
