--- conflicted
+++ resolved
@@ -1,240 +1,232 @@
-<<<<<<< HEAD
-function [res,errorL2]=SART_CBCT(proj,geo,alpha,niter,lambda,varargin)
-=======
-function [res,errorL2,rmtotal]=SART_CBCT(proj,geo,alpha,niter,lambda,varargin)
->>>>>>> 7d17c97d
-% SART_CBCT solves Cone Beam CT image reconstruction using Oriented Subsets
-%              Simultaneous Algebraic Reconxtruction Techique algorithm
-%
-%   SART_CBCT(PROJ,GEO,ALPHA,NITER) solves the reconstruction problem
-%   using the projection data PROJ taken over ALPHA angles, corresponding
-%   to the geometry descrived in GEO, using NITER iterations.
-%
-%   SART_CBCT(PROJ,GEO,ALPHA,NITER,OPT,VAL,...) uses options and values for solving. The
-%   possible options in OPT are:
-%
-%
-%   'lambda':      Sets the value of the hyperparameter. Default is 1
-%
-%   'lambdared':   Reduction of lambda.Every iteration
-%                  lambda=lambdared*lambda. Default is 0.95
-%
-%   'Init':        Describes diferent initialization techniques.
-%                  'none'     : Initializes the image to zeros (default)
-%                  'FDK'      : intializes image to FDK reconstrucition
-%                  'multigrid': Initializes image by solving the problem in
-%                               small scale and increasing it when relative
-%                               convergence is reached.
-%                  'image'    : Initialization using a user specified
-%                               image. Not recomended unless you really
-%                               know what you are doing.
-%   'InitImg'      an image for the 'image' initialization. Aviod.
-%
-%   'Verbose'      1 or 0. Default is 1. Gives information about the
-%                  progress of the algorithm.
-
-%% Deal with input parameters
-
-opts=     {'lambda','Init','InitImg','Verbose','lambdaRed'};
-defaults= [  1  ,    1   ,1 ,1,1];
-
-% Check inputs
-nVarargs = length(varargin);
-if mod(nVarargs,2)
-    error('CBCT:plotImgs:InvalidInput','Invalid number of inputs')
-end
-
-% check if option has been passed as input
-for ii=1:2:nVarargs
-    ind=find(ismember(opts,varargin{ii}));
-    if ~isempty(ind)
-        defaults(ind)=0;
-    end
-end
-
-for ii=1:length(opts)
-    opt=opts{ii};
-    default=defaults(ii);
-    % if one option isnot default, then extranc value from input
-   if default==0
-        ind=double.empty(0,1);jj=1;
-        while isempty(ind)
-            ind=find(isequal(opt,varargin{jj}));
-            jj=jj+1;
-        end
-        val=varargin{jj};
-    end
-    
-    switch opt
-        % % % % % % % Verbose
-        case 'Verbose'
-            if default
-                verbose=1;
-            else
-                verbose=val;
-            end
-        % % % % % % % hyperparameter, LAMBDA
-        case 'lambda'
-            if default
-                lambda=0.95;
-            else
-                if length(val)>1 || ~isnumeric( val)
-                    error('CBCT:SART_CBCT:InvalidInput','Invalid lambda')
-                end
-                lambda=val;
-            end
-         case 'lambdaRed'
-            if default
-                lamdbared=1;
-            else
-                if length(val)>1 || ~isnumeric( val)
-                    error('CBCT:SART_CBCT:InvalidInput','Invalid lambda')
-                end
-                lamdbared=val;
-            end
-        case 'Init'
-            res=[];
-            if default || strcmp(val,'none')
-                res=zeros(geo.nVoxel');
-                continue;
-            end
-            if strcmp(val,'FDK')
-                res=FDK_CBCT(proj,geo,alpha);
-                continue;
-            end
-            if strcmp(val,'multigrid')
-                res=init_multigrid(proj,geo,alpha);
-                continue;
-            end
-            if strcmp(val,'image')
-                initwithimage=1;
-                continue;
-            end
-            if isempty(res)
-               error('CBCT:SART_CBCT:InvalidInput','Invalid Init option') 
-            end
-            % % % % % % % ERROR
-        case 'InitImg'
-            if default
-                continue;
-            end
-            if exist('initwithimage','var');
-                if isequal(size(val),geo.nVoxel');
-                    res=val;
-                else
-                    error('CBCT:SART_CBCT:InvalidInput','Invalid image for initialization');
-                end
-            end
-        otherwise
-            error('CBCT:SART_CBCT:InvalidInput',['Invalid input name:', num2str(opt),'\n No such option in SART_CBCT()']);
-    end
-end
-
-errorL2=[];
-
-%% Create weigthing matrices
-
-% Projection weigth, W
-W=Ax(ones(geo.nVoxel'),geo,alpha);  % %To get the length of the x-ray inside the object domain
-W(W<min(geo.dVoxel)/4)=Inf;
-W=1./W;
-% Back-Projection weigth, V
-[x,y]=meshgrid(geo.sVoxel(1)/2-geo.dVoxel(1)/2+geo.offOrigin(1):-geo.dVoxel(1):-geo.sVoxel(1)/2+geo.dVoxel(1)/2+geo.offOrigin(1),...
-    -geo.sVoxel(2)/2+geo.dVoxel(2)/2+geo.offOrigin(2): geo.dVoxel(2): geo.sVoxel(2)/2-geo.dVoxel(2)/2+geo.offOrigin(2));
-A = permute(alpha, [1 3 2]);
-V = (geo.DSO ./ (geo.DSO + bsxfun(@times, y, sin(-A)) - bsxfun(@times, x, cos(-A)))).^2;
-V=sum(V,3);
-clear A x y dx dz;
-
-%% Iterate
-offOrigin=geo.offOrigin;
-offDetector=geo.offDetector;
-rmtotal=[];
-errorL2=norm(proj(:));
-% TODO : Add options for Stopping criteria
-for ii=1:niter
-    if (ii==1 && verbose==1);tic;end
-    for jj=1:length(alpha);
-        if size(offOrigin,2)==length(alpha)
-            geo.OffOrigin=offOrigin(:,jj);
-        end
-         if size(offDetector,2)==length(alpha)
-            geo.offDetector=offDetector(:,jj);
-        end
-        proj_err=proj(:,:,jj)-Ax(res,geo,alpha(jj));      %                                 (b-Ax)
-        weighted_err=W(:,:,jj).*proj_err;                 %                          W^-1 * (b-Ax)
-        backprj=Atb(weighted_err,geo,alpha(jj));          %                     At * W^-1 * (b-Ax)
-        weigth_backprj=bsxfun(@times,1./V,backprj);       %                 V * At * W^-1 * (b-Ax)
-<<<<<<< HEAD
-        res=res+lambda*weigth_backprj;                    % x= x + lambda * V * At * W^-1 * (b-Ax)
-
-        
-=======
->>>>>>> 7d17c97d
-        
-        rmSART=RMSE(res,res+lambda*weigth_backprj); 
-        
-        res=res+lambda*weigth_backprj;                    % x= x + lambda * V * At * W^-1 * (b-Ax)
-        
-        %Store the value of RMSE every iteration
-        rmtotal(ii)=[rmSART];
-        
-    end
-    lambda=lambda*lamdbared;
-
-    errornow=norm(proj_err(:));                       % Compute error norm2 of b-Ax
-    % If the error is not minimized.
-    if  errornow>errorL2(end)
-        return;
-    end
-    errorL2=[errorL2 errornow];
-
-    
-    if (ii==1 && verbose==1);
-        expected_time=toc*niter;   
-        disp('SART');
-        disp(['Expected duration  :    ',secs2hms(expected_time)]);
-        disp(['Exected finish time:    ',datestr(datetime('now')+seconds(expected_time))]);
-        disp('');
-    end
-end
-
-
-
-
-
-end
-
-function initres=init_multigrid(proj,geo,alpha)
-
-finalsize=geo.nVoxel;
-% start with 64
-geo.nVoxel=[64;64;64];
-geo.dVoxel=geo.sVoxel./geo.nVoxel;
-if any(finalsize<geo.nVoxel)
-    initres=zeros(finalsize');
-    return;
-end
-niter=100;
-initres=zeros(geo.nVoxel');
-while ~isequal(geo.nVoxel,finalsize)
-    
-    
-    % solve subsampled grid
-    initres=SART_CBCT(proj,geo,alpha,niter,'Init','image','InitImg',initres,'Verbose',0);
-    
-    % Get new dims.
-    geo.nVoxel=geo.nVoxel*2;
-    geo.nVoxel(geo.nVoxel>finalsize)=finalsize(geo.nVoxel>finalsize);
-    geo.dVoxel=geo.sVoxel./geo.nVoxel;
-    % Upsample!
-    % (hopefully computer has enough memory............)
-    [y, x, z]=ndgrid(linspace(1,size(initres,1),geo.nVoxel(1)),...
-                     linspace(1,size(initres,2),geo.nVoxel(2)),...
-                     linspace(1,size(initres,3),geo.nVoxel(3)));
-    initres=interp3(initres,x,y,z);
-    clear x y z 
-end
-
-
-end
+function [res,errorL2,rmtotal]=SART_CBCT(proj,geo,alpha,niter,lambda,varargin)
+% SART_CBCT solves Cone Beam CT image reconstruction using Oriented Subsets
+%              Simultaneous Algebraic Reconxtruction Techique algorithm
+%
+%   SART_CBCT(PROJ,GEO,ALPHA,NITER) solves the reconstruction problem
+%   using the projection data PROJ taken over ALPHA angles, corresponding
+%   to the geometry descrived in GEO, using NITER iterations.
+%
+%   SART_CBCT(PROJ,GEO,ALPHA,NITER,OPT,VAL,...) uses options and values for solving. The
+%   possible options in OPT are:
+%
+%
+%   'lambda':      Sets the value of the hyperparameter. Default is 1
+%
+%   'lambdared':   Reduction of lambda.Every iteration
+%                  lambda=lambdared*lambda. Default is 0.95
+%
+%   'Init':        Describes diferent initialization techniques.
+%                  'none'     : Initializes the image to zeros (default)
+%                  'FDK'      : intializes image to FDK reconstrucition
+%                  'multigrid': Initializes image by solving the problem in
+%                               small scale and increasing it when relative
+%                               convergence is reached.
+%                  'image'    : Initialization using a user specified
+%                               image. Not recomended unless you really
+%                               know what you are doing.
+%   'InitImg'      an image for the 'image' initialization. Aviod.
+%
+%   'Verbose'      1 or 0. Default is 1. Gives information about the
+%                  progress of the algorithm.
+
+%% Deal with input parameters
+
+opts=     {'lambda','Init','InitImg','Verbose','lambdaRed'};
+defaults= [  1  ,    1   ,1 ,1,1];
+
+% Check inputs
+nVarargs = length(varargin);
+if mod(nVarargs,2)
+    error('CBCT:plotImgs:InvalidInput','Invalid number of inputs')
+end
+
+% check if option has been passed as input
+for ii=1:2:nVarargs
+    ind=find(ismember(opts,varargin{ii}));
+    if ~isempty(ind)
+        defaults(ind)=0;
+    end
+end
+
+for ii=1:length(opts)
+    opt=opts{ii};
+    default=defaults(ii);
+    % if one option isnot default, then extranc value from input
+   if default==0
+        ind=double.empty(0,1);jj=1;
+        while isempty(ind)
+            ind=find(isequal(opt,varargin{jj}));
+            jj=jj+1;
+        end
+        val=varargin{jj};
+    end
+    
+    switch opt
+        % % % % % % % Verbose
+        case 'Verbose'
+            if default
+                verbose=1;
+            else
+                verbose=val;
+            end
+        % % % % % % % hyperparameter, LAMBDA
+        case 'lambda'
+            if default
+                lambda=0.95;
+            else
+                if length(val)>1 || ~isnumeric( val)
+                    error('CBCT:SART_CBCT:InvalidInput','Invalid lambda')
+                end
+                lambda=val;
+            end
+         case 'lambdaRed'
+            if default
+                lamdbared=1;
+            else
+                if length(val)>1 || ~isnumeric( val)
+                    error('CBCT:SART_CBCT:InvalidInput','Invalid lambda')
+                end
+                lamdbared=val;
+            end
+        case 'Init'
+            res=[];
+            if default || strcmp(val,'none')
+                res=zeros(geo.nVoxel');
+                continue;
+            end
+            if strcmp(val,'FDK')
+                res=FDK_CBCT(proj,geo,alpha);
+                continue;
+            end
+            if strcmp(val,'multigrid')
+                res=init_multigrid(proj,geo,alpha);
+                continue;
+            end
+            if strcmp(val,'image')
+                initwithimage=1;
+                continue;
+            end
+            if isempty(res)
+               error('CBCT:SART_CBCT:InvalidInput','Invalid Init option') 
+            end
+            % % % % % % % ERROR
+        case 'InitImg'
+            if default
+                continue;
+            end
+            if exist('initwithimage','var');
+                if isequal(size(val),geo.nVoxel');
+                    res=val;
+                else
+                    error('CBCT:SART_CBCT:InvalidInput','Invalid image for initialization');
+                end
+            end
+        otherwise
+            error('CBCT:SART_CBCT:InvalidInput',['Invalid input name:', num2str(opt),'\n No such option in SART_CBCT()']);
+    end
+end
+
+errorL2=[];
+
+%% Create weigthing matrices
+
+% Projection weigth, W
+W=Ax(ones(geo.nVoxel'),geo,alpha);  % %To get the length of the x-ray inside the object domain
+W(W<min(geo.dVoxel)/4)=Inf;
+W=1./W;
+% Back-Projection weigth, V
+[x,y]=meshgrid(geo.sVoxel(1)/2-geo.dVoxel(1)/2+geo.offOrigin(1):-geo.dVoxel(1):-geo.sVoxel(1)/2+geo.dVoxel(1)/2+geo.offOrigin(1),...
+    -geo.sVoxel(2)/2+geo.dVoxel(2)/2+geo.offOrigin(2): geo.dVoxel(2): geo.sVoxel(2)/2-geo.dVoxel(2)/2+geo.offOrigin(2));
+A = permute(alpha, [1 3 2]);
+V = (geo.DSO ./ (geo.DSO + bsxfun(@times, y, sin(-A)) - bsxfun(@times, x, cos(-A)))).^2;
+V=sum(V,3);
+clear A x y dx dz;
+
+%% Iterate
+offOrigin=geo.offOrigin;
+offDetector=geo.offDetector;
+rmtotal=[];
+errorL2=norm(proj(:));
+% TODO : Add options for Stopping criteria
+for ii=1:niter
+    if (ii==1 && verbose==1);tic;end
+    for jj=1:length(alpha);
+        if size(offOrigin,2)==length(alpha)
+            geo.OffOrigin=offOrigin(:,jj);
+        end
+         if size(offDetector,2)==length(alpha)
+            geo.offDetector=offDetector(:,jj);
+        end
+        proj_err=proj(:,:,jj)-Ax(res,geo,alpha(jj));      %                                 (b-Ax)
+        weighted_err=W(:,:,jj).*proj_err;                 %                          W^-1 * (b-Ax)
+        backprj=Atb(weighted_err,geo,alpha(jj));          %                     At * W^-1 * (b-Ax)
+        weigth_backprj=bsxfun(@times,1./V,backprj);       %                 V * At * W^-1 * (b-Ax)
+
+        res=res+lambda*weigth_backprj;                    % x= x + lambda * V * At * W^-1 * (b-Ax)
+        
+        rmSART=RMSE(res,res+lambda*weigth_backprj); 
+        
+        res=res+lambda*weigth_backprj;                    % x= x + lambda * V * At * W^-1 * (b-Ax)
+        
+        %Store the value of RMSE every iteration
+        rmtotal(ii)=[rmSART];
+        
+    end
+    lambda=lambda*lamdbared;
+
+    errornow=norm(proj_err(:));                       % Compute error norm2 of b-Ax
+    % If the error is not minimized.
+    if  errornow>errorL2(end)
+        return;
+    end
+    errorL2=[errorL2 errornow];
+
+    
+    if (ii==1 && verbose==1);
+        expected_time=toc*niter;   
+        disp('SART');
+        disp(['Expected duration  :    ',secs2hms(expected_time)]);
+        disp(['Exected finish time:    ',datestr(datetime('now')+seconds(expected_time))]);
+        disp('');
+    end
+end
+
+
+
+
+
+end
+
+function initres=init_multigrid(proj,geo,alpha)
+
+finalsize=geo.nVoxel;
+% start with 64
+geo.nVoxel=[64;64;64];
+geo.dVoxel=geo.sVoxel./geo.nVoxel;
+if any(finalsize<geo.nVoxel)
+    initres=zeros(finalsize');
+    return;
+end
+niter=100;
+initres=zeros(geo.nVoxel');
+while ~isequal(geo.nVoxel,finalsize)
+    
+    
+    % solve subsampled grid
+    initres=SART_CBCT(proj,geo,alpha,niter,'Init','image','InitImg',initres,'Verbose',0);
+    
+    % Get new dims.
+    geo.nVoxel=geo.nVoxel*2;
+    geo.nVoxel(geo.nVoxel>finalsize)=finalsize(geo.nVoxel>finalsize);
+    geo.dVoxel=geo.sVoxel./geo.nVoxel;
+    % Upsample!
+    % (hopefully computer has enough memory............)
+    [y, x, z]=ndgrid(linspace(1,size(initres,1),geo.nVoxel(1)),...
+                     linspace(1,size(initres,2),geo.nVoxel(2)),...
+                     linspace(1,size(initres,3),geo.nVoxel(3)));
+    initres=interp3(initres,x,y,z);
+    clear x y z 
+end
+
+
+end