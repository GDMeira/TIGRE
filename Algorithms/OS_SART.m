--- conflicted
+++ resolved
@@ -1,361 +1,341 @@
-function [res,errorL2,qualMeas]=OS_SART(proj,geo,alpha,niter,varargin)
-
-% OS_SART_CBCT solves Cone Beam CT image reconstruction using Oriented Subsets
-%              Simultaneous Algebraic Reconxtruction Techique algorithm
-%
-%   OS_SART_CBCT(PROJ,GEO,ALPHA,NITER) solves the reconstruction problem
-%   using the projection data PROJ taken over ALPHA angles, corresponding
-%   to the geometry descrived in GEO, using NITER iterations.
-%
-%   OS_SART_CBCT(PROJ,GEO,ALPHA,NITER,OPT,VAL,...) uses options and values for solving. The
-%   possible options in OPT are:
-%
-%   'BlockSize':   Sets the projection block size used simultaneously. If
-%                  BlockSize = 1 OS-SART becomes SART and if  BlockSize = length(alpha)
-%                  then OS-SART becomes SIRT. Default is alpha/20.
-%
-%   'lambda':      Sets the value of the hyperparameter. Default is 1
-%
-%   'lambdared':   Reduction of lambda.Every iteration
-%                  lambda=lambdared*lambda. Default is 0.95
-%
-%   'Init':        Describes diferent initialization techniques.
-%                  'none'     : Initializes the image to zeros (default)
-%                  'FDK'      : intializes image to FDK reconstrucition
-%                  'multigrid': Initializes image by solving the problem in
-%                               small scale and increasing it when relative
-%                               convergence is reached.
-%                  'image'    : Initialization using a user specified
-%                               image. Not recomended unless you really
-%                               know what you are doing.
-%   'InitImg'      an image for the 'image' initialization. Aviod.
-%
-%   'Verbose'      1 or 0. Default is 1. Gives information about the
-%                  progress of the algorithm.
-%   'QualMeas'     Asks the algorithm for a set of quality measurement
-%                  parameters. Input should contain a cell array of desired
-%                  quality measurement names. Example: {'CC','RMSE','MSSIM'}
-%                  These will be computed in each iteration.
-%
-%
-% OUTPUTS:
-%
-%    [img]                       will output the reconstructed image
-%    [img,errorL2]               will output the L2 norm of the residual
-%                                (the function being minimized)
-%    [img,errorL2,qualMeas]      will output the quality measurements asked
-%                                by the input 'QualMeas'
-%
-%% Deal with input parameters
-<<<<<<< HEAD
-
-[blocksize,lambda,res,lamdbared,verbose,QualMeasOpts]=parse_inputs(proj,geo,alpha,varargin);
-=======
- 
-% [block_size,lambda,res,lamdbared,verbose,QualMeasOpts]=parse_inputs(proj,geo,alpha,varargin);
-% measurequality=~isempty(QualMeasOpts);
-
-[block_size,lambda,res,lamdbared,verbose,QualMeasOpts]=parse_inputs(proj,geo,alpha,varargin);
->>>>>>> d4298d52
-measurequality=~isempty(QualMeasOpts);
-
-
-%% weigth matrices
-% first order the projection angles
-<<<<<<< HEAD
-[alphablocks,orig_index]=order_subsets(alpha,blocksize,'ordered');
-
-
-% Projection weigth, W
-W=Ax(ones(geo.nVoxel'),geo,cell2mat(alphablocks));  %
-=======
-%alpha=order_subsets(alpha,blocksize);
-
-
-% Projection weigth, W
-W=Ax(ones(geo.nVoxel'),geo,alpha);  %
->>>>>>> d4298d52
-W(W<min(geo.dVoxel))=Inf;
-W=1./W;
-% Back-Projection weigth, V
-[x,y]=meshgrid(geo.sVoxel(1)/2-geo.dVoxel(1)/2+geo.offOrigin(1):-geo.dVoxel(1):-geo.sVoxel(1)/2+geo.dVoxel(1)/2+geo.offOrigin(1),...
-    -geo.sVoxel(2)/2+geo.dVoxel(2)/2+geo.offOrigin(2): geo.dVoxel(2): geo.sVoxel(2)/2-geo.dVoxel(2)/2+geo.offOrigin(2));
-A = permute(cell2mat(alphablocks), [1 3 2]);
-V = (geo.DSO ./ (geo.DSO + bsxfun(@times, y, sin(-A)) - bsxfun(@times, x, cos(-A)))).^2;
-clear A x y dx dz;
-
-
-
-%% Iterate
-errorL2=[];
-offOrigin=geo.offOrigin;
-offDetector=geo.offDetector;
-
-
-
-% TODO : Add options for Stopping criteria
-for ii=1:niter
-    
-    % If verbose, time the algorithm
-    if (ii==1 && verbose==1);tic;end
-    % If quality is going to be measured, then we need to save previous image
-    % THIS TAKES MEMORY!
-    if measurequality
-        res_prev=res;
-    end
-    
-    
-    for jj=1:length(alphablocks);
-        % Get offsets
-        if size(offOrigin,2)==length(alpha)
-            geo.offOrigin=offOrigin(:,orig_index{jj});
-        end
-        if size(offDetector,2)==length(alpha)
-            geo.offDetector=offDetector(:,orig_index{jj});
-        end
-        
-        %proj is data: b=Ax
-        %res= initial image is zero (default)
-        proj_err=proj(:,:,orig_index{jj})-Ax(res,geo,alphablocks{jj},'Krylov'); %                                 (b-Ax)
-        weighted_err=W(:,:,orig_index{jj}).*proj_err;                           %                          W^-1 * (b-Ax)
-        backprj=Atb(weighted_err,geo,alphablocks{jj});                          %                     At * W^-1 * (b-Ax)
-        weigth_backprj=bsxfun(@times,1./sum(V(:,:,orig_index{jj}),3),backprj);  %                 V * At * W^-1 * (b-Ax)
-        res=res+lambda*weigth_backprj;                                          % x= x + lambda * V * At * W^-1 * (b-Ax)
-        
-        % Non-negativity constrain
-        res(res<0)=0;
-        
-        
-    end
-    
-    % If quality is being measured
-    if measurequality
-<<<<<<< HEAD
-        % HERE GOES  Measure_Quality(res,res_prev,QualMeasOpts);
-=======
-       %Can save quality measure for every iteration here
-       %See if some image quality measure should be used for every
-       %iteration?
-       qualMeas{ii}=Measure_Quality(res_prev,res,QualMeasOpts);
-
->>>>>>> d4298d52
-    end
-    
-    % reduce hyperparameter
-    lambda=lambda*lamdbared;
-    % Compute error norm2 of b-Ax
-    errornow=im3Dnorm(proj_err,'L2');
-    % If the error is not minimized
-    if ii~=1 && errornow>errorL2(end)*1.1 % This 1.1 is for multigrid, we need to focus to only that case
-        return;
-    end
-    %Store Error
-    errorL2=[errorL2 errornow];
-    
-    % If timing was asked
-    if ii==1 && verbose==1
-        expected_time=toc*(niter-1);
-        disp('OS-SART');
-        disp(['Expected duration  :    ',secs2hms(expected_time)]);
-        disp(['Expected finish time:    ',datestr(datetime('now')+seconds(expected_time))]);
-        disp('');
-    end
-    
-    
-    
-    
-end
-end
-
-
-
-function initres=init_multigrid(proj,geo,alpha)
-
-finalsize=geo.nVoxel;
-% start with 64
-geo.nVoxel=[64;64;64];
-geo.dVoxel=geo.sVoxel./geo.nVoxel;
-if any(finalsize<geo.nVoxel)
-    initres=zeros(finalsize');
-    return;
-end
-niter=100;
-nblock=20;
-initres=zeros(geo.nVoxel');
-while ~isequal(geo.nVoxel,finalsize)
-    
-    
-    % solve subsampled grid
-    initres=OS_SART(proj,geo,alpha,niter,'BlockSize',nblock,'Init','image','InitImg',initres,'Verbose',0);
-    
-    % Get new dims.
-    geo.nVoxel=geo.nVoxel*2;
-    geo.nVoxel(geo.nVoxel>finalsize)=finalsize(geo.nVoxel>finalsize);
-    geo.dVoxel=geo.sVoxel./geo.nVoxel;
-    % Upsample!
-    % (hopefully computer has enough memory............)
-    [y, x, z]=ndgrid(linspace(1,size(initres,1),geo.nVoxel(1)),...
-        linspace(1,size(initres,2),geo.nVoxel(2)),...
-        linspace(1,size(initres,3),geo.nVoxel(3)));
-    initres=interp3(initres,x,y,z);
-    clear x y z
-end
-
-end
-
-%% Parse inputs
-function [block_size,lambda,res,lamdbared,verbose,QualMeasOpts]=parse_inputs(proj,geo,alpha,argin)
-opts=     {'BlockSize','lambda','Init','InitImg','Verbose','lambdaRed','QualMeas'};
-defaults=ones(length(opts),1);
-% Check inputs
-nVarargs = length(argin);
-if mod(nVarargs,2)
-    error('CBCT:OS-SART:InvalidInput','Invalid number of inputs')
-end
-
-% check if option has been passed as input
-for ii=1:2:nVarargs
-    ind=find(ismember(opts,argin{ii}));
-    if ~isempty(ind)
-        defaults(ind)=0;
-    end
-end
-
-for ii=1:length(opts)
-    opt=opts{ii};
-    default=defaults(ii);
-    % if one option isnot default, then extranc value from input
-    if default==0
-        ind=double.empty(0,1);jj=1;
-        while isempty(ind)
-            ind=find(isequal(opt,argin{jj}));
-            jj=jj+1;
-        end
-        val=argin{jj};
-    end
-    
-    switch opt
-        % % % % % % % Verbose
-        case 'Verbose'
-            if default
-                verbose=1;
-            else
-                verbose=val;
-            end
-            % % % % % % % hyperparameter, LAMBDA
-        case 'lambda'
-            if default
-                lambda=0.95;
-            else
-                if length(val)>1 || ~isnumeric( val)
-                    error('CBCT:OS_SART_CBCT:InvalidInput','Invalid lambda')
-                end
-                lambda=val;
-            end
-        case 'lambdaRed'
-            if default
-                lamdbared=1;
-            else
-                if length(val)>1 || ~isnumeric( val)
-                    error('CBCT:OS_SART_CBCT:InvalidInput','Invalid lambda')
-                end
-                lamdbared=val;
-            end
-        case 'BlockSize'
-            if default
-                block_size=20;
-            else
-                if length(val)>1 || ~isnumeric( val)
-                    error('CBCT:OS_SART_CBCT:InvalidInput','Invalid BlockSize')
-                end
-                block_size=val;
-            end
-            
-        case 'Init'
-            res=[];
-            if default || strcmp(val,'none')
-                res=zeros(geo.nVoxel');
-                continue;
-            end
-            if strcmp(val,'FDK')
-                res=FDK_CBCT(proj,geo,alpha);
-                continue;
-            end
-            if strcmp(val,'multigrid')
-                res=init_multigrid(proj,geo,alpha);
-                continue;
-            end
-            if strcmp(val,'image')
-                initwithimage=1;
-                continue;
-            end
-            if isempty(res)
-                error('CBCT:OS_SART_CBCT:InvalidInput','Invalid Init option')
-            end
-            % % % % % % % ERROR
-        case 'InitImg'
-            if default
-                continue;
-            end
-            if exist('initwithimage','var');
-                if isequal(size(val),geo.nVoxel');
-                    res=val;
-                else
-                    error('CBCT:OS_SART_CBCT:InvalidInput','Invalid image for initialization');
-                end
-            end
-        case 'QualMeas'
-            if default
-                QualMeasOpts={};
-            else
-                if iscellstr(val)
-                    QualMeasOpts=val;
-                else
-                    error('CBCT:OS_SART_CBCT:InvalidInput','Invalid quality measurement parameters');
-                end
-            end
-        otherwise
-            error('CBCT:OS_SART_CBCT:InvalidInput',['Invalid input name:', num2str(opt),'\n No such option in OS_SART_CBCT()']);
-    end
-end
-
-end
-
-% This function returns the angles reordered, so the next subset has
-% allways the maximum angular distance from previous ones.
-
-function [ordered_alpha,index_alpha]=order_subsets(alpha,blocksize, mode)
-alpha=sort(alpha);
-index_alpha=1:length(alpha);
-
-block_alpha=mat2cell(alpha      ,1,[repmat(blocksize,1,floor(length(alpha)/blocksize)) mod(length(alpha),blocksize)]);
-index_alpha=mat2cell(index_alpha,1,[repmat(blocksize,1,floor(length(alpha)/blocksize)) mod(length(alpha),blocksize)]);
-
-block_alpha=block_alpha(~cellfun('isempty',block_alpha));
-index_alpha=index_alpha(~cellfun('isempty',index_alpha)); 
-
-if strcmp(mode,'ordered')
-    ordered_alpha=block_alpha;
-    return;
-end
-if strcmp(mode,'random')
-    neworder=randperm(length(block_alpha));
-    ordered_alpha=block_alpha(neworder);
-    index_alpha=index_alpha(neworder);
-    return;
-end
-%% not finished
-if strcmp(mode,'angularDistance')
-    
-    avrg=cellfun(@mean,block_alpha);
-    % start from the beggining
-    for ii=1:length(block_alpha)
-        
-    end
-end
-
-end
-
-
-
-
+function [res,errorL2,qualMeas]=OS_SART(proj,geo,alpha,niter,varargin)
+
+% OS_SART_CBCT solves Cone Beam CT image reconstruction using Oriented Subsets
+%              Simultaneous Algebraic Reconxtruction Techique algorithm
+%
+%   OS_SART_CBCT(PROJ,GEO,ALPHA,NITER) solves the reconstruction problem
+%   using the projection data PROJ taken over ALPHA angles, corresponding
+%   to the geometry descrived in GEO, using NITER iterations.
+%
+%   OS_SART_CBCT(PROJ,GEO,ALPHA,NITER,OPT,VAL,...) uses options and values for solving. The
+%   possible options in OPT are:
+%
+%   'BlockSize':   Sets the projection block size used simultaneously. If
+%                  BlockSize = 1 OS-SART becomes SART and if  BlockSize = length(alpha)
+%                  then OS-SART becomes SIRT. Default is alpha/20.
+%
+%   'lambda':      Sets the value of the hyperparameter. Default is 1
+%
+%   'lambdared':   Reduction of lambda.Every iteration
+%                  lambda=lambdared*lambda. Default is 0.95
+%
+%   'Init':        Describes diferent initialization techniques.
+%                  'none'     : Initializes the image to zeros (default)
+%                  'FDK'      : intializes image to FDK reconstrucition
+%                  'multigrid': Initializes image by solving the problem in
+%                               small scale and increasing it when relative
+%                               convergence is reached.
+%                  'image'    : Initialization using a user specified
+%                               image. Not recomended unless you really
+%                               know what you are doing.
+%   'InitImg'      an image for the 'image' initialization. Aviod.
+%
+%   'Verbose'      1 or 0. Default is 1. Gives information about the
+%                  progress of the algorithm.
+%   'QualMeas'     Asks the algorithm for a set of quality measurement
+%                  parameters. Input should contain a cell array of desired
+%                  quality measurement names. Example: {'CC','RMSE','MSSIM'}
+%                  These will be computed in each iteration.
+%
+%
+% OUTPUTS:
+%
+%    [img]                       will output the reconstructed image
+%    [img,errorL2]               will output the L2 norm of the residual
+%                                (the function being minimized)
+%    [img,errorL2,qualMeas]      will output the quality measurements asked
+%                                by the input 'QualMeas'
+%
+%% Deal with input parameters
+
+[blocksize,lambda,res,lamdbared,verbose,QualMeasOpts]=parse_inputs(proj,geo,alpha,varargin);
+measurequality=~isempty(QualMeasOpts);
+
+
+%% weigth matrices
+% first order the projection angles
+[alphablocks,orig_index]=order_subsets(alpha,blocksize,'ordered');
+
+
+% Projection weigth, W
+W=Ax(ones(geo.nVoxel'),geo,cell2mat(alphablocks));  %
+W(W<min(geo.dVoxel))=Inf;
+W=1./W;
+% Back-Projection weigth, V
+[x,y]=meshgrid(geo.sVoxel(1)/2-geo.dVoxel(1)/2+geo.offOrigin(1):-geo.dVoxel(1):-geo.sVoxel(1)/2+geo.dVoxel(1)/2+geo.offOrigin(1),...
+    -geo.sVoxel(2)/2+geo.dVoxel(2)/2+geo.offOrigin(2): geo.dVoxel(2): geo.sVoxel(2)/2-geo.dVoxel(2)/2+geo.offOrigin(2));
+A = permute(cell2mat(alphablocks), [1 3 2]);
+V = (geo.DSO ./ (geo.DSO + bsxfun(@times, y, sin(-A)) - bsxfun(@times, x, cos(-A)))).^2;
+clear A x y dx dz;
+
+
+
+%% Iterate
+errorL2=[];
+offOrigin=geo.offOrigin;
+offDetector=geo.offDetector;
+
+
+
+% TODO : Add options for Stopping criteria
+for ii=1:niter
+    
+    % If verbose, time the algorithm
+    if (ii==1 && verbose==1);tic;end
+    % If quality is going to be measured, then we need to save previous image
+    % THIS TAKES MEMORY!
+    if measurequality
+        res_prev=res;
+    end
+    
+    
+    for jj=1:length(alphablocks);
+        % Get offsets
+        if size(offOrigin,2)==length(alpha)
+            geo.offOrigin=offOrigin(:,orig_index{jj});
+        end
+        if size(offDetector,2)==length(alpha)
+            geo.offDetector=offDetector(:,orig_index{jj});
+        end
+        
+        %proj is data: b=Ax
+        %res= initial image is zero (default)
+        proj_err=proj(:,:,orig_index{jj})-Ax(res,geo,alphablocks{jj},'Krylov'); %                                 (b-Ax)
+        weighted_err=W(:,:,orig_index{jj}).*proj_err;                           %                          W^-1 * (b-Ax)
+        backprj=Atb(weighted_err,geo,alphablocks{jj});                          %                     At * W^-1 * (b-Ax)
+        weigth_backprj=bsxfun(@times,1./sum(V(:,:,orig_index{jj}),3),backprj);  %                 V * At * W^-1 * (b-Ax)
+        res=res+lambda*weigth_backprj;                                          % x= x + lambda * V * At * W^-1 * (b-Ax)
+        
+        % Non-negativity constrain
+        res(res<0)=0;
+        
+        
+    end
+    
+    % If quality is being measured
+    if measurequality
+
+       %Can save quality measure for every iteration here
+       %See if some image quality measure should be used for every
+       %iteration?
+       qualMeas{ii}=Measure_Quality(res_prev,res,QualMeasOpts);
+    end
+    
+    % reduce hyperparameter
+    lambda=lambda*lamdbared;
+    % Compute error norm2 of b-Ax
+    errornow=im3Dnorm(proj_err,'L2');
+    % If the error is not minimized
+    if ii~=1 && errornow>errorL2(end)*1.1 % This 1.1 is for multigrid, we need to focus to only that case
+        return;
+    end
+    %Store Error
+    errorL2=[errorL2 errornow];
+    
+    % If timing was asked
+    if ii==1 && verbose==1
+        expected_time=toc*(niter-1);
+        disp('OS-SART');
+        disp(['Expected duration  :    ',secs2hms(expected_time)]);
+        disp(['Expected finish time:    ',datestr(datetime('now')+seconds(expected_time))]);
+        disp('');
+    end
+    
+    
+    
+    
+end
+end
+
+
+
+function initres=init_multigrid(proj,geo,alpha)
+
+finalsize=geo.nVoxel;
+% start with 64
+geo.nVoxel=[64;64;64];
+geo.dVoxel=geo.sVoxel./geo.nVoxel;
+if any(finalsize<geo.nVoxel)
+    initres=zeros(finalsize');
+    return;
+end
+niter=100;
+nblock=20;
+initres=zeros(geo.nVoxel');
+while ~isequal(geo.nVoxel,finalsize)
+    
+    
+    % solve subsampled grid
+    initres=OS_SART(proj,geo,alpha,niter,'BlockSize',nblock,'Init','image','InitImg',initres,'Verbose',0);
+    
+    % Get new dims.
+    geo.nVoxel=geo.nVoxel*2;
+    geo.nVoxel(geo.nVoxel>finalsize)=finalsize(geo.nVoxel>finalsize);
+    geo.dVoxel=geo.sVoxel./geo.nVoxel;
+    % Upsample!
+    % (hopefully computer has enough memory............)
+    [y, x, z]=ndgrid(linspace(1,size(initres,1),geo.nVoxel(1)),...
+        linspace(1,size(initres,2),geo.nVoxel(2)),...
+        linspace(1,size(initres,3),geo.nVoxel(3)));
+    initres=interp3(initres,x,y,z);
+    clear x y z
+end
+
+end
+
+%% Parse inputs
+function [block_size,lambda,res,lamdbared,verbose,QualMeasOpts]=parse_inputs(proj,geo,alpha,argin)
+opts=     {'BlockSize','lambda','Init','InitImg','Verbose','lambdaRed','QualMeas'};
+defaults=ones(length(opts),1);
+% Check inputs
+nVarargs = length(argin);
+if mod(nVarargs,2)
+    error('CBCT:OS-SART:InvalidInput','Invalid number of inputs')
+end
+
+% check if option has been passed as input
+for ii=1:2:nVarargs
+    ind=find(ismember(opts,argin{ii}));
+    if ~isempty(ind)
+        defaults(ind)=0;
+    end
+end
+
+for ii=1:length(opts)
+    opt=opts{ii};
+    default=defaults(ii);
+    % if one option isnot default, then extranc value from input
+    if default==0
+        ind=double.empty(0,1);jj=1;
+        while isempty(ind)
+            ind=find(isequal(opt,argin{jj}));
+            jj=jj+1;
+        end
+        val=argin{jj};
+    end
+    
+    switch opt
+        % % % % % % % Verbose
+        case 'Verbose'
+            if default
+                verbose=1;
+            else
+                verbose=val;
+            end
+            % % % % % % % hyperparameter, LAMBDA
+        case 'lambda'
+            if default
+                lambda=0.95;
+            else
+                if length(val)>1 || ~isnumeric( val)
+                    error('CBCT:OS_SART_CBCT:InvalidInput','Invalid lambda')
+                end
+                lambda=val;
+            end
+        case 'lambdaRed'
+            if default
+                lamdbared=1;
+            else
+                if length(val)>1 || ~isnumeric( val)
+                    error('CBCT:OS_SART_CBCT:InvalidInput','Invalid lambda')
+                end
+                lamdbared=val;
+            end
+        case 'BlockSize'
+            if default
+                block_size=20;
+            else
+                if length(val)>1 || ~isnumeric( val)
+                    error('CBCT:OS_SART_CBCT:InvalidInput','Invalid BlockSize')
+                end
+                block_size=val;
+            end
+            
+        case 'Init'
+            res=[];
+            if default || strcmp(val,'none')
+                res=zeros(geo.nVoxel');
+                continue;
+            end
+            if strcmp(val,'FDK')
+                res=FDK_CBCT(proj,geo,alpha);
+                continue;
+            end
+            if strcmp(val,'multigrid')
+                res=init_multigrid(proj,geo,alpha);
+                continue;
+            end
+            if strcmp(val,'image')
+                initwithimage=1;
+                continue;
+            end
+            if isempty(res)
+                error('CBCT:OS_SART_CBCT:InvalidInput','Invalid Init option')
+            end
+            % % % % % % % ERROR
+        case 'InitImg'
+            if default
+                continue;
+            end
+            if exist('initwithimage','var');
+                if isequal(size(val),geo.nVoxel');
+                    res=val;
+                else
+                    error('CBCT:OS_SART_CBCT:InvalidInput','Invalid image for initialization');
+                end
+            end
+        case 'QualMeas'
+            if default
+                QualMeasOpts={};
+            else
+                if iscellstr(val)
+                    QualMeasOpts=val;
+                else
+                    error('CBCT:OS_SART_CBCT:InvalidInput','Invalid quality measurement parameters');
+                end
+            end
+        otherwise
+            error('CBCT:OS_SART_CBCT:InvalidInput',['Invalid input name:', num2str(opt),'\n No such option in OS_SART_CBCT()']);
+    end
+end
+
+end
+
+% This function returns the angles reordered, so the next subset has
+% allways the maximum angular distance from previous ones.
+
+function [ordered_alpha,index_alpha]=order_subsets(alpha,blocksize, mode)
+alpha=sort(alpha);
+index_alpha=1:length(alpha);
+
+block_alpha=mat2cell(alpha      ,1,[repmat(blocksize,1,floor(length(alpha)/blocksize)) mod(length(alpha),blocksize)]);
+index_alpha=mat2cell(index_alpha,1,[repmat(blocksize,1,floor(length(alpha)/blocksize)) mod(length(alpha),blocksize)]);
+
+block_alpha=block_alpha(~cellfun('isempty',block_alpha));
+index_alpha=index_alpha(~cellfun('isempty',index_alpha)); 
+
+if strcmp(mode,'ordered')
+    ordered_alpha=block_alpha;
+    return;
+end
+if strcmp(mode,'random')
+    neworder=randperm(length(block_alpha));
+    ordered_alpha=block_alpha(neworder);
+    index_alpha=index_alpha(neworder);
+    return;
+end
+%% not finished
+if strcmp(mode,'angularDistance')
+    
+    avrg=cellfun(@mean,block_alpha);
+    % start from the beggining
+    for ii=1:length(block_alpha)
+        
+    end
+end
+
+end
+
+
+
+