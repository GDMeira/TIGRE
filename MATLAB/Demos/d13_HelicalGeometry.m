%% Demo 13: Helical Geometry tests
%
%
% This demo shows an example of TIGRE working on Helical scan geometries
%
%--------------------------------------------------------------------------
%--------------------------------------------------------------------------
% This file is part of the TIGRE Toolbox
% 
% Copyright (c) 2015, University of Bath and 
%                     CERN-European Organization for Nuclear Research
%                     All rights reserved.
%
% License:            Open Source under BSD. 
%                     See the full license at
%                     https://github.com/CERN/TIGRE/blob/master/LICENSE
%
% Contact:            tigre.toolbox@gmail.com
% Codes:              https://github.com/CERN/TIGRE/
% Coded by:           Ander Biguri 
%--------------------------------------------------------------------------
%%

clear;
clc;

geo.DSD = 1536;                             % Distance Source Detector      (mm)
geo.DSO = 1000;                             % Distance Source Origin        (mm)
% Detector parameters
geo.nDetector=[512; 512];					% number of pixels              (px)
geo.dDetector=[0.8; 0.8]; 					% size of each pixel            (mm)
geo.sDetector=geo.nDetector.*geo.dDetector; % total size of the detector    (mm)
% Image parameters
geo.nVoxel=[128;128;512];                   % number of voxels              (vx)
geo.sVoxel=[256;256;1024];                   % total size of the image       (mm)
geo.dVoxel=geo.sVoxel./geo.nVoxel;          % size of each voxel            (mm)
% Offsets
geo.offDetector=[0; 0];                     % Offset of Detector            (mm)
geo.COR=0;
geo.mode='cone';

% Auxiliary
geo.accuracy=0.5;       


%% Create data+ angles
angles=linspace(0.0,2*pi,100);
<<<<<<< HEAD
angles=[angles angles angles]; % 3 rotations
=======
angles=[angles angles angles]; % 3 circles
>>>>>>> be3295da
% Load thorax phatom data
head=headPhantom(geo.nVoxel); % yes, not the best example data, but It will do.

% This makes it helical
geo.offOrigin(3,:)=linspace(-1024/2+128,1024/2-128,size(angles,2)).';  % about 256^3 images fit in the detector with this size. 
geo.offOrigin(1,:)=0;
geo.offOrigin(2,:)=0;

% project data
data=Ax(head,geo,angles);

% % Uncomment if you want to see the data
% plotProj(data,angles);
% %% Reconstruct Helical
% 
% OSSARTimg=OS_SART(data,geo,angles,30);
% % SARTimg=SART(data,geo,angles,30); % takes time
% CGLSimg=CGLS(data,geo,angles,20);
% %% Plot results
% 
% % CGLS and SIRT
% plotImg([head, OSSARTimg ,CGLSimg],'Dim',3,'Step',3);
% 

<|MERGE_RESOLUTION|>--- conflicted
+++ resolved
@@ -1,76 +1,72 @@
-%% Demo 13: Helical Geometry tests
-%
-%
-% This demo shows an example of TIGRE working on Helical scan geometries
-%
-%--------------------------------------------------------------------------
-%--------------------------------------------------------------------------
-% This file is part of the TIGRE Toolbox
-% 
-% Copyright (c) 2015, University of Bath and 
-%                     CERN-European Organization for Nuclear Research
-%                     All rights reserved.
-%
-% License:            Open Source under BSD. 
-%                     See the full license at
-%                     https://github.com/CERN/TIGRE/blob/master/LICENSE
-%
-% Contact:            tigre.toolbox@gmail.com
-% Codes:              https://github.com/CERN/TIGRE/
-% Coded by:           Ander Biguri 
-%--------------------------------------------------------------------------
-%%
-
-clear;
-clc;
-
-geo.DSD = 1536;                             % Distance Source Detector      (mm)
-geo.DSO = 1000;                             % Distance Source Origin        (mm)
-% Detector parameters
-geo.nDetector=[512; 512];					% number of pixels              (px)
-geo.dDetector=[0.8; 0.8]; 					% size of each pixel            (mm)
-geo.sDetector=geo.nDetector.*geo.dDetector; % total size of the detector    (mm)
-% Image parameters
-geo.nVoxel=[128;128;512];                   % number of voxels              (vx)
-geo.sVoxel=[256;256;1024];                   % total size of the image       (mm)
-geo.dVoxel=geo.sVoxel./geo.nVoxel;          % size of each voxel            (mm)
-% Offsets
-geo.offDetector=[0; 0];                     % Offset of Detector            (mm)
-geo.COR=0;
-geo.mode='cone';
-
-% Auxiliary
-geo.accuracy=0.5;       
-
-
-%% Create data+ angles
-angles=linspace(0.0,2*pi,100);
-<<<<<<< HEAD
-angles=[angles angles angles]; % 3 rotations
-=======
-angles=[angles angles angles]; % 3 circles
->>>>>>> be3295da
-% Load thorax phatom data
-head=headPhantom(geo.nVoxel); % yes, not the best example data, but It will do.
-
-% This makes it helical
-geo.offOrigin(3,:)=linspace(-1024/2+128,1024/2-128,size(angles,2)).';  % about 256^3 images fit in the detector with this size. 
-geo.offOrigin(1,:)=0;
-geo.offOrigin(2,:)=0;
-
-% project data
-data=Ax(head,geo,angles);
-
-% % Uncomment if you want to see the data
-% plotProj(data,angles);
-% %% Reconstruct Helical
-% 
-% OSSARTimg=OS_SART(data,geo,angles,30);
-% % SARTimg=SART(data,geo,angles,30); % takes time
-% CGLSimg=CGLS(data,geo,angles,20);
-% %% Plot results
-% 
-% % CGLS and SIRT
-% plotImg([head, OSSARTimg ,CGLSimg],'Dim',3,'Step',3);
-% 
-
+%% Demo 13: Helical Geometry tests
+%
+%
+% This demo shows an example of TIGRE working on Helical scan geometries
+%
+%--------------------------------------------------------------------------
+%--------------------------------------------------------------------------
+% This file is part of the TIGRE Toolbox
+% 
+% Copyright (c) 2015, University of Bath and 
+%                     CERN-European Organization for Nuclear Research
+%                     All rights reserved.
+%
+% License:            Open Source under BSD. 
+%                     See the full license at
+%                     https://github.com/CERN/TIGRE/blob/master/LICENSE
+%
+% Contact:            tigre.toolbox@gmail.com
+% Codes:              https://github.com/CERN/TIGRE/
+% Coded by:           Ander Biguri 
+%--------------------------------------------------------------------------
+%%
+
+clear;
+clc;
+
+geo.DSD = 1536;                             % Distance Source Detector      (mm)
+geo.DSO = 1000;                             % Distance Source Origin        (mm)
+% Detector parameters
+geo.nDetector=[512; 512];					% number of pixels              (px)
+geo.dDetector=[0.8; 0.8]; 					% size of each pixel            (mm)
+geo.sDetector=geo.nDetector.*geo.dDetector; % total size of the detector    (mm)
+% Image parameters
+geo.nVoxel=[128;128;512];                   % number of voxels              (vx)
+geo.sVoxel=[256;256;1024];                   % total size of the image       (mm)
+geo.dVoxel=geo.sVoxel./geo.nVoxel;          % size of each voxel            (mm)
+% Offsets
+geo.offDetector=[0; 0];                     % Offset of Detector            (mm)
+geo.COR=0;
+geo.mode='cone';
+
+% Auxiliary
+geo.accuracy=0.5;       
+
+
+%% Create data+ angles
+angles=linspace(0.0,2*pi,100);
+angles=[angles angles angles]; % 3 rotations
+% Load thorax phatom data
+head=headPhantom(geo.nVoxel); % yes, not the best example data, but It will do.
+
+% This makes it helical
+geo.offOrigin(3,:)=linspace(-1024/2+128,1024/2-128,size(angles,2)).';  % about 256^3 images fit in the detector with this size. 
+geo.offOrigin(1,:)=0;
+geo.offOrigin(2,:)=0;
+
+% project data
+data=Ax(head,geo,angles);
+
+% % Uncomment if you want to see the data
+% plotProj(data,angles);
+% %% Reconstruct Helical
+% 
+% OSSARTimg=OS_SART(data,geo,angles,30);
+% % SARTimg=SART(data,geo,angles,30); % takes time
+% CGLSimg=CGLS(data,geo,angles,20);
+% %% Plot results
+% 
+% % CGLS and SIRT
+% plotImg([head, OSSARTimg ,CGLSimg],'Dim',3,'Step',3);
+% 
+