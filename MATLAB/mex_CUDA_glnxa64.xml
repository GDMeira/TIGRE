<<<<<<< HEAD
<?xml version="1.0" encoding="UTF-8" ?>
<!-- Copyright 2013 The MathWorks, Inc. -->
<config
    Name="nvcc"
    ShortName="nvcc"
    Manufacturer="NVIDIA"
    Version=""
    Language="CUDA"
    Priority="A"
    Location="$NVCC" >
    <Details
        CompilerExecutable="$CXX"
        CompilerDefines="$DEFINES"
        CompilerFlags="$CXXFLAGS"
        OptimizationFlags="$CXXOPTIMFLAGS"
        DebugFlags="$CXXDEBUGFLAGS"
        IncludeFlags="$INCLUDE"
        LinkerLibraries="$LINKLIBS"
        LinkerOptimizationFlags="$LDOPTIMFLAGS"
        LinkerDebugFlags="$LDDEBUGFLAGS"

        CompilerDefineFormatter="-D%s"
        LinkerLibrarySwitchFormatter="-l%s"
        LinkerPathFormatter="-L%s"
    />
    <vars
          CMDLINE1="$CXX -c $DEFINES $INCLUDE $NVCCFLAGS $CXXFLAGS $OPTIM $SRC -o $OBJ"
          CMDLINE2="$LDXX $LDFLAGS $LDTYPE $LINKOPTIM $LINKEXPORT $OBJS $CXXLIBS $LINKLIBS -o $EXE"
          CMDLINE3="rm -f $OBJ"
          
          CXX="$NVCC"
          DEFINES="--compiler-options=-D_GNU_SOURCE,$MATLABMEX"
          MATLABMEX="-DMATLAB_MEX_FILE"
          NVCCFLAGS="-gencode=arch=compute_35,code=sm_35  -gencode=arch=compute_50,code=sm_50   -gencode=arch=compute_60,code=sm_60   -gencode=arch=compute_61,code=sm_61 -gencode=arch=compute_70,code=sm_70 -gencode=arch=compute_75,code=sm_75  --default-stream per-thread  $NVCC_FLAGS"
          CXXFLAGS="--compiler-options=-ansi,-fexceptions,-fPIC,-fno-omit-frame-pointer,-pthread, -Dnullptr=0 "
          INCLUDE="-I&quot;$MATLABROOT/extern/include&quot; -I&quot;$MATLABROOT/simulink/include&quot; -I&quot;$MATLABROOT/toolbox/distcomp/gpu/extern/include/&quot; -I&quot;../Common&quot;" 
          CXXOPTIMFLAGS="-O3 -DNDEBUG"
          CXXDEBUGFLAGS="-g"
          
          LDXX="$GCC"
          LDFLAGS="-pthread -Wl,--no-undefined "
          LDTYPE="-shared"
          LINKEXPORT="-Wl,--version-script,&quot;$MATLABROOT/extern/lib/$ARCH/mexFunction.map&quot;"
          LINKLIBS="-Wl,-rpath-link,$MATLABROOT/bin/$ARCH -L&quot;$MATLABROOT/bin/$ARCH&quot; -lmx -lmex -lmat -lm -lcudart -L&quot;/usr/local/cuda/lib64&quot;"
          LDDEBUGFLAGS="-g"
          
          OBJEXT=".o"
          LDEXT=".mexa64">
    </vars>
    <client>
    </client>
    <locationFinder>
        <NVCC>
            <or>
                <and>
                    <envVarExists name="MW_NVCC_PATH" />
                    <dirExists name="$$" />
                    <fileExists name="$$/nvcc" />
                </and>
                <cmdReturns name="which nvcc" />
                <fileExists name="/usr/local/cuda/bin/nvcc" />
            </or>
        </NVCC>

        <GCC>
            <cmdReturns name="which g++" />
        </GCC>
        <CPPLIB_DIR>
            <cmdReturns name="g++ -print-file-name=libstdc++.so"
                        diagnostic="GCC appears to be installed, but supporting C++ libraries were not found.  You must first install the gcc-c++ package, or similiar, to complete this action."/>
        </CPPLIB_DIR>
    </locationFinder>
</config>
=======
<?xml version="1.0" encoding="UTF-8" ?>
<!-- Copyright 2013 The MathWorks, Inc. -->
<config
    Name="nvcc"
    ShortName="nvcc"
    Manufacturer="NVIDIA"
    Version=""
    Language="CUDA"
    Priority="A"
    Location="$NVCC" >
    <Details
        CompilerExecutable="$CXX"
        CompilerDefines="$DEFINES"
        CompilerFlags="$CXXFLAGS"
        OptimizationFlags="$CXXOPTIMFLAGS"
        DebugFlags="$CXXDEBUGFLAGS"
        IncludeFlags="$INCLUDE"
        LinkerLibraries="$LINKLIBS"
        LinkerOptimizationFlags="$LDOPTIMFLAGS"
        LinkerDebugFlags="$LDDEBUGFLAGS"

        CompilerDefineFormatter="-D%s"
        LinkerLibrarySwitchFormatter="-l%s"
        LinkerPathFormatter="-L%s"
    />
    <vars
          CMDLINE1="$CXX -c $DEFINES $INCLUDE $NVCCFLAGS $CXXFLAGS $OPTIM $SRC -o $OBJ"
          CMDLINE2="$LDXX $LDFLAGS $LDTYPE $LINKOPTIM $LINKEXPORT $OBJS $CXXLIBS $LINKLIBS -o $EXE"
          CMDLINE3="rm -f $OBJ"
          
          CXX="$NVCC"
          DEFINES="--compiler-options=-D_GNU_SOURCE,$MATLABMEX"
          MATLABMEX="-DMATLAB_MEX_FILE"
          NVCCFLAGS="-gencode=arch=compute_35,code=sm_35  -gencode=arch=compute_50,code=sm_50   -gencode=arch=compute_60,code=sm_60   -gencode=arch=compute_61,code=sm_61 -gencode=arch=compute_70,code=sm_70 -gencode=arch=compute_75,code=sm_75 -gencode=arch=compute_86,code=sm_86  --default-stream per-thread  $NVCC_FLAGS"
          CXXFLAGS="--compiler-options=-ansi,-fexceptions,-fPIC,-fno-omit-frame-pointer,-pthread"
          INCLUDE="-I&quot;$MATLABROOT/extern/include&quot; -I&quot;$MATLABROOT/simulink/include&quot; -I&quot;$MATLABROOT/toolbox/distcomp/gpu/extern/include/&quot; -I&quot;../Common&quot;" 

          CXXOPTIMFLAGS="-O3 -DNDEBUG"
          CXXDEBUGFLAGS="-g"
          
          LDXX="$GCC"
          LDFLAGS="-pthread -Wl,--no-undefined "
          LDTYPE="-shared"
          LINKEXPORT="-Wl,--version-script,&quot;$MATLABROOT/extern/lib/$ARCH/mexFunction.map&quot;"
          LINKLIBS="-Wl,-rpath-link,$MATLABROOT/bin/$ARCH -L&quot;$MATLABROOT/bin/$ARCH&quot; -lmx -lmex -lmat -lm -lcudart -L&quot;/usr/local/cuda/lib64&quot;"
          LDDEBUGFLAGS="-g"
          
          OBJEXT=".o"
          LDEXT=".mexa64">
    </vars>
    <client>
    </client>
    <locationFinder>
        <NVCC>
            <or>
                <and>
                    <envVarExists name="MW_NVCC_PATH" />
                    <dirExists name="$$" />
                    <fileExists name="$$/nvcc" />
                </and>
                <cmdReturns name="which nvcc" />
                <fileExists name="/usr/local/cuda/bin/nvcc" />
            </or>
        </NVCC>

        <GCC>
            <cmdReturns name="which g++" />
        </GCC>
        <CPPLIB_DIR>
            <cmdReturns name="g++ -print-file-name=libstdc++.so"
                        diagnostic="GCC appears to be installed, but supporting C++ libraries were not found.  You must first install the gcc-c++ package, or similiar, to complete this action."/>
        </CPPLIB_DIR>
    </locationFinder>
</config>
>>>>>>> ab340066
<|MERGE_RESOLUTION|>--- conflicted
+++ resolved
@@ -1,78 +1,3 @@
-<<<<<<< HEAD
-<?xml version="1.0" encoding="UTF-8" ?>
-<!-- Copyright 2013 The MathWorks, Inc. -->
-<config
-    Name="nvcc"
-    ShortName="nvcc"
-    Manufacturer="NVIDIA"
-    Version=""
-    Language="CUDA"
-    Priority="A"
-    Location="$NVCC" >
-    <Details
-        CompilerExecutable="$CXX"
-        CompilerDefines="$DEFINES"
-        CompilerFlags="$CXXFLAGS"
-        OptimizationFlags="$CXXOPTIMFLAGS"
-        DebugFlags="$CXXDEBUGFLAGS"
-        IncludeFlags="$INCLUDE"
-        LinkerLibraries="$LINKLIBS"
-        LinkerOptimizationFlags="$LDOPTIMFLAGS"
-        LinkerDebugFlags="$LDDEBUGFLAGS"
-
-        CompilerDefineFormatter="-D%s"
-        LinkerLibrarySwitchFormatter="-l%s"
-        LinkerPathFormatter="-L%s"
-    />
-    <vars
-          CMDLINE1="$CXX -c $DEFINES $INCLUDE $NVCCFLAGS $CXXFLAGS $OPTIM $SRC -o $OBJ"
-          CMDLINE2="$LDXX $LDFLAGS $LDTYPE $LINKOPTIM $LINKEXPORT $OBJS $CXXLIBS $LINKLIBS -o $EXE"
-          CMDLINE3="rm -f $OBJ"
-          
-          CXX="$NVCC"
-          DEFINES="--compiler-options=-D_GNU_SOURCE,$MATLABMEX"
-          MATLABMEX="-DMATLAB_MEX_FILE"
-          NVCCFLAGS="-gencode=arch=compute_35,code=sm_35  -gencode=arch=compute_50,code=sm_50   -gencode=arch=compute_60,code=sm_60   -gencode=arch=compute_61,code=sm_61 -gencode=arch=compute_70,code=sm_70 -gencode=arch=compute_75,code=sm_75  --default-stream per-thread  $NVCC_FLAGS"
-          CXXFLAGS="--compiler-options=-ansi,-fexceptions,-fPIC,-fno-omit-frame-pointer,-pthread, -Dnullptr=0 "
-          INCLUDE="-I&quot;$MATLABROOT/extern/include&quot; -I&quot;$MATLABROOT/simulink/include&quot; -I&quot;$MATLABROOT/toolbox/distcomp/gpu/extern/include/&quot; -I&quot;../Common&quot;" 
-          CXXOPTIMFLAGS="-O3 -DNDEBUG"
-          CXXDEBUGFLAGS="-g"
-          
-          LDXX="$GCC"
-          LDFLAGS="-pthread -Wl,--no-undefined "
-          LDTYPE="-shared"
-          LINKEXPORT="-Wl,--version-script,&quot;$MATLABROOT/extern/lib/$ARCH/mexFunction.map&quot;"
-          LINKLIBS="-Wl,-rpath-link,$MATLABROOT/bin/$ARCH -L&quot;$MATLABROOT/bin/$ARCH&quot; -lmx -lmex -lmat -lm -lcudart -L&quot;/usr/local/cuda/lib64&quot;"
-          LDDEBUGFLAGS="-g"
-          
-          OBJEXT=".o"
-          LDEXT=".mexa64">
-    </vars>
-    <client>
-    </client>
-    <locationFinder>
-        <NVCC>
-            <or>
-                <and>
-                    <envVarExists name="MW_NVCC_PATH" />
-                    <dirExists name="$$" />
-                    <fileExists name="$$/nvcc" />
-                </and>
-                <cmdReturns name="which nvcc" />
-                <fileExists name="/usr/local/cuda/bin/nvcc" />
-            </or>
-        </NVCC>
-
-        <GCC>
-            <cmdReturns name="which g++" />
-        </GCC>
-        <CPPLIB_DIR>
-            <cmdReturns name="g++ -print-file-name=libstdc++.so"
-                        diagnostic="GCC appears to be installed, but supporting C++ libraries were not found.  You must first install the gcc-c++ package, or similiar, to complete this action."/>
-        </CPPLIB_DIR>
-    </locationFinder>
-</config>
-=======
 <?xml version="1.0" encoding="UTF-8" ?>
 <!-- Copyright 2013 The MathWorks, Inc. -->
 <config
@@ -146,5 +71,4 @@
                         diagnostic="GCC appears to be installed, but supporting C++ libraries were not found.  You must first install the gcc-c++ package, or similiar, to complete this action."/>
         </CPPLIB_DIR>
     </locationFinder>
-</config>
->>>>>>> ab340066
+</config>