/*-------------------------------------------------------------------------
 *
 * CUDA functions for Steepest descend in POCS-type algorithms.
 *
 * This file will iteratively minimize by stepest descend the total variation
 * of the input image, with the parameters given, using GPUs.
 *
 * CODE by       Ander Biguri
 *
 * ---------------------------------------------------------------------------
 * ---------------------------------------------------------------------------
 * Copyright (c) 2015, University of Bath and CERN- European Organization for
 * Nuclear Research
 * All rights reserved.
 *
 * Redistribution and use in source and binary forms, with or without
 * modification, are permitted provided that the following conditions are met:
 *
 * 1. Redistributions of source code must retain the above copyright notice,
 * this list of conditions and the following disclaimer.
 *
 * 2. Redistributions in binary form must reproduce the above copyright notice,
 * this list of conditions and the following disclaimer in the documentation
 * and/or other materials provided with the distribution.
 *
 * 3. Neither the name of the copyright holder nor the names of its contributors
 * may be used to endorse or promote products derived from this software without
 * specific prior written permission.
 *
 * THIS SOFTWARE IS PROVIDED BY THE COPYRIGHT HOLDERS AND CONTRIBUTORS "AS IS"
 * AND ANY EXPRESS OR IMPLIED WARRANTIES, INCLUDING, BUT NOT LIMITED TO, THE
 * IMPLIED WARRANTIES OF MERCHANTABILITY AND FITNESS FOR A PARTICULAR PURPOSE
 * ARE DISCLAIMED. IN NO EVENT SHALL THE COPYRIGHT HOLDER OR CONTRIBUTORS BE
 * LIABLE FOR ANY DIRECT, INDIRECT, INCIDENTAL, SPECIAL, EXEMPLARY, OR
 * CONSEQUENTIAL DAMAGES (INCLUDING, BUT NOT LIMITED TO, PROCUREMENT OF
 * SUBSTITUTE GOODS OR SERVICES; LOSS OF USE, DATA, OR PROFITS; OR BUSINESS
 * INTERRUPTION) HOWEVER CAUSED AND ON ANY THEORY OF LIABILITY, WHETHER IN
 * CONTRACT, STRICT LIABILITY, OR TORT (INCLUDING NEGLIGENCE OR OTHERWISE)
 * ARISING IN ANY WAY OUT OF THE USE OF THIS SOFTWARE, EVEN IF ADVISED OF THE
 * POSSIBILITY OF SUCH DAMAGE.
 * ---------------------------------------------------------------------------
 *
 * Contact: tigre.toolbox@gmail.com
 * Codes  : https://github.com/CERN/TIGRE
 * ---------------------------------------------------------------------------
 */







#define MAXTHREADS 1024

#include "POCS_TV.hpp"




#define cudaCheckErrors(msg) \
do { \
        cudaError_t __err = cudaGetLastError(); \
        if (__err != cudaSuccess) { \
                mexPrintf("%s \n",msg);\
                cudaDeviceReset();\
                mexErrMsgIdAndTxt("CBCT:CUDA:POCS_TV",cudaGetErrorString(__err));\
        } \
} while (0)
    
// CUDA kernels
//https://stackoverflow.com/questions/21332040/simple-cuda-kernel-optimization/21340927#21340927
    __global__ void divideArrayScalar(float* vec,float scalar,const size_t n){
        unsigned long long i = (blockIdx.x * blockDim.x) + threadIdx.x;
        for(; i<n; i+=gridDim.x*blockDim.x) {
            vec[i]/=scalar;
        }
    }
    __global__ void multiplyArrayScalar(float* vec,float scalar,const size_t n)
    {
        unsigned long long i = (blockIdx.x * blockDim.x) + threadIdx.x;
        for(; i<n; i+=gridDim.x*blockDim.x) {
            vec[i]*=scalar;
        }
    }
    __global__ void substractArrays(float* vec,float* vec2,const size_t n)
    {
        unsigned long long i = (blockIdx.x * blockDim.x) + threadIdx.x;
        for(; i<n; i+=gridDim.x*blockDim.x) {
            vec[i]-=vec2[i];
        }
    }
    
    __device__ __inline__
            void gradient(const float* u, float* grad,
            long z, long y, long x,
            long depth, long rows, long cols){
        unsigned long size2d = rows*cols;
        unsigned long long idx = z * size2d + y * cols + x;
        
        float uidx = u[idx];
        
        if ( z - 1 >= 0 && z<depth) {
            grad[0] = (uidx-u[(z-1)*size2d + y*cols + x]) ;
        }
        
        if ( y - 1 >= 0 && y<rows){
            grad[1] = (uidx-u[z*size2d + (y-1)*cols + x]) ;
        }
        
        if ( x - 1 >= 0 && x<cols) {
            grad[2] = (uidx-u[z*size2d + y*cols + (x-1)]);
        }
    }
    
    __global__ void gradientTV(const float* f, float* dftv,
            long depth, long rows, long cols){
        unsigned long x = threadIdx.x + blockIdx.x * blockDim.x;
        unsigned long y = threadIdx.y + blockIdx.y * blockDim.y;
        unsigned long z = threadIdx.z + blockIdx.z * blockDim.z;
        unsigned long long idx = z * rows * cols + y * cols + x;
        if ( x >= cols || y >= rows || z >= depth )
            return;
        
        
        float df[3] ={0.f,0.f,0.f};
        float dfi[3]={0.f,0.f,0.f}; // dfi== \partial f_{i+1,j,k}
        float dfj[3]={0.f,0.f,0.f};
        float dfk[3]={0.f,0.f,0.f};
        gradient(f,df  ,z  ,y  ,x  , depth,rows,cols);
        gradient(f,dfi ,z  ,y  ,x+1, depth,rows,cols);
        gradient(f,dfj ,z  ,y+1,x  , depth,rows,cols);
        gradient(f,dfk ,z+1,y  ,x  , depth,rows,cols);
        float eps=0.00000001; //% avoid division by zero
        
        dftv[idx]=(df[0]+df[1]+df[2])/(sqrt(df[0] *df[0] +df[1] *df[1] +df[2] *df[2])+eps)
        -dfi[2]/(sqrt(dfi[0]*dfi[0]+dfi[1]*dfi[1]+dfi[2]*dfi[2]) +eps)     // I wish I coudl precompute this, but if I do then Id need to recompute the gradient.
        -dfj[1]/(sqrt(dfj[0]*dfj[0]+dfj[1]*dfj[1]+dfj[2]*dfj[2]) +eps)
        -dfk[0]/(sqrt(dfk[0]*dfk[0]+dfk[1]*dfk[1]+dfk[2]*dfk[2]) +eps);
        return;
        
    }
    
    __device__ void warpReduce(volatile float *sdata, size_t tid) {
        sdata[tid] += sdata[tid + 32];
        sdata[tid] += sdata[tid + 16];
        sdata[tid] += sdata[tid + 8];
        sdata[tid] += sdata[tid + 4];
        sdata[tid] += sdata[tid + 2];
        sdata[tid] += sdata[tid + 1];
    }
    
    __global__ void  reduceNorm2(float *g_idata, float *g_odata, size_t n){
        extern __shared__ volatile float sdata[];
        //http://stackoverflow.com/a/35133396/1485872
        size_t tid = threadIdx.x;
        size_t i = blockIdx.x*blockDim.x + tid;
        size_t gridSize = blockDim.x*gridDim.x;
        float mySum = 0;
        float value=0;
        while (i < n) {
            value=g_idata[i]; //avoid reading twice
            mySum += value*value;
            i += gridSize;
        }
        sdata[tid] = mySum;
        __syncthreads();
        
        if (tid < 512)
            sdata[tid] += sdata[tid + 512];
        __syncthreads();
        if (tid < 256)
            sdata[tid] += sdata[tid + 256];
        __syncthreads();
        
        if (tid < 128)
            sdata[tid] += sdata[tid + 128];
        __syncthreads();
        
        if (tid <  64)
            sdata[tid] += sdata[tid + 64];
        __syncthreads();
        
        
#if (__CUDA_ARCH__ >= 300)
        if ( tid < 32 )
        {
            mySum = sdata[tid] + sdata[tid + 32];
            for (int offset = warpSize/2; offset > 0; offset /= 2) {
                mySum += __shfl_down_sync(0xFFFFFFFF, mySum, offset,32);
            }
        }
#else
        if (tid < 32) {
            warpReduce(sdata, tid);
            mySum = sdata[0];
        }
#endif
        if (tid == 0) g_odata[blockIdx.x] = mySum;
    }
    
    __global__ void  reduceSum(float *g_idata, float *g_odata, size_t n){
        extern __shared__ volatile float sdata[];
        //http://stackoverflow.com/a/35133396/1485872
        size_t tid = threadIdx.x;
        size_t i = blockIdx.x*blockDim.x + tid;
        size_t gridSize = blockDim.x*gridDim.x;
        float mySum = 0;
        // float value=0;
        while (i < n) {
            mySum += g_idata[i];
            i += gridSize;
        }
        sdata[tid] = mySum;
        __syncthreads();
        
        if (tid < 512)
            sdata[tid] += sdata[tid + 512];
        __syncthreads();
        if (tid < 256)
            sdata[tid] += sdata[tid + 256];
        __syncthreads();
        
        if (tid < 128)
            sdata[tid] += sdata[tid + 128];
        __syncthreads();
        
        if (tid <  64)
            sdata[tid] += sdata[tid + 64];
        __syncthreads();
        
        
#if (__CUDA_ARCH__ >= 300)
        if ( tid < 32 )
        {
            mySum = sdata[tid] + sdata[tid + 32];
            for (int offset = warpSize/2; offset > 0; offset /= 2) {
                mySum += __shfl_down_sync(0xFFFFFFFF, mySum, offset,32);
            }
        }
#else
        if (tid < 32) {
            warpReduce(sdata, tid);
            mySum = sdata[0];
        }
#endif
        if (tid == 0) g_odata[blockIdx.x] = mySum;
    }
    
    
    
    
// main function
    void pocs_tv(const float* img,float* dst,float alpha,const long* image_size, int maxIter){
        
        
       
        
        // Prepare for MultiGPU
        int deviceCount = 0;
        cudaGetDeviceCount(&deviceCount);
        cudaCheckErrors("Device query fail");
        if (deviceCount == 0) {
            mexErrMsgIdAndTxt("minimizeTV:POCS_TV:GPUselect","There are no available device(s) that support CUDA\n");
        }
        //
        // CODE assumes
        // 1.-All available devices are usable by this code
        // 2.-All available devices are equal, they are the same machine (warning trhown)
        int dev;
        char * devicenames;
        cudaDeviceProp deviceProp;
        
        for (dev = 0; dev < deviceCount; dev++) {
            cudaSetDevice(dev);
            cudaGetDeviceProperties(&deviceProp, dev);
            if (dev>0){
                if (strcmp(devicenames,deviceProp.name)!=0){
                    mexWarnMsgIdAndTxt("minimizeTV:POCS_TV:GPUselect","Detected one (or more) different GPUs.\n This code is not smart enough to separate the memory GPU wise if they have different computational times or memory limits.\n First GPU parameters used. If the code errors you might need to change the way GPU selection is performed. \n POCS_TV.cu line 277.");
                    break;
                }
            }
            devicenames=deviceProp.name;
        }
        
        
        // We don't know if the devices are being used. lets check that. and only use the amount of memory we need.
        size_t memfree;
        size_t memtotal;
        size_t mem_GPU_global;
        for (dev = 0; dev < deviceCount; dev++){
            cudaSetDevice(dev);
            cudaMemGetInfo(&memfree,&memtotal);
            if(dev==0) mem_GPU_global=memfree;
            if(memfree<memtotal/2){
                mexErrMsgIdAndTxt("minimizeTV:POCS_TV:GPU","One (or more) of your GPUs is being heavily used by another program (possibly graphics-based).\n Free the GPU to run TIGRE\n");
            }
            cudaCheckErrors("Check mem error");
            
            mem_GPU_global=(memfree<mem_GPU_global)?memfree:mem_GPU_global;
        }
        mem_GPU_global=(size_t)((double)mem_GPU_global*0.95);
        
        
        // %5 of free memory shoudl be enough, we have almsot no variables in these kernels
        size_t total_pixels              = image_size[0] * image_size[1]  * image_size[2] ;
        size_t mem_slice_image           = sizeof(float)* image_size[0] * image_size[1]  ;
        size_t mem_size_image            = sizeof(float)* total_pixels;
        size_t mem_auxiliary             = sizeof(float)* (total_pixels + MAXTHREADS - 1) / MAXTHREADS;
        
        // Decide how are we handling the distribution of computation
        size_t mem_img_each_GPU;
        
        unsigned int buffer_length=2;
        //Does everything fit in the GPU?
        unsigned int slices_per_split;
        unsigned int splits=1; // if the number does not fit in an uint, you have more serious trouble than this.
        if(mem_GPU_global> 3*mem_size_image+3*(deviceCount-1)*mem_slice_image*buffer_length+mem_auxiliary){
            // We only need to split if we have extra GPUs
            slices_per_split=(image_size[2]+deviceCount-1)/deviceCount;
            mem_img_each_GPU=mem_slice_image*((slices_per_split+buffer_length*2));
        }else{
            // As mem_auxiliary is not expected to be a large value (for a 2000^3 image is around 28Mbytes), lets for now assume we need it all
            size_t mem_free=mem_GPU_global-mem_auxiliary;
            
            splits=(unsigned int)(ceil(((float)(3*mem_size_image)/(float)(deviceCount))/mem_free));
            // Now, there is an overhead here, as each splits should have 2 slices more, to accoutn for overlap of images.
            // lets make sure these 2 slices fit, if they do not, add 1 to splits.
            slices_per_split=(image_size[2]+deviceCount*splits-1)/(deviceCount*splits);
            mem_img_each_GPU=(mem_slice_image*(slices_per_split+buffer_length*2));
            
            // if the new stuff does not fit in the GPU, it measn we are in the edge case where adding that extra slice will overflow memory
            if (mem_GPU_global< 3*mem_img_each_GPU+mem_auxiliary){
                // one more splot shoudl do the job, as its an edge case.
                splits++;
                //recompute for later
                slices_per_split=(image_size[2]+deviceCount*splits-1)/(deviceCount*splits); // amountf of slices that fit on a GPU. Later we add 2 to these, as we need them for overlap
                mem_img_each_GPU=(mem_slice_image*(slices_per_split+buffer_length*2));
            }

<<<<<<< HEAD
            // How many EXTRA buffer slices shoudl be able to fit in here??!?!
            mem_free=mem_GPU_global-(3*mem_img_each_GPU+mem_auxiliary);
            unsigned int extra_buff=(mem_free/mem_slice_image); 
            buffer_length=(extra_buff/2)/3; // we need double whatever this results in, rounded down.
            mem_img_each_GPU=(mem_slice_image*(slices_per_split+buffer_length*2));
=======
            
            
            // How many EXTRA buffer slices should be able to fit in here??!?!
            // Only do it if there are splits needed. 
            if(splits>1){
                mem_free=mem_GPU_global-(3*mem_img_each_GPU+mem_auxiliary);
                unsigned int extra_buff=(mem_free/mem_slice_image); 
                buffer_length=(extra_buff/2)/3; // we need double whatever this results in, rounded down.
                buffer_length=max(buffer_length,2);// minimum 2
                mem_img_each_GPU=mem_slice_image*(slices_per_split+buffer_length*2);
                
            }else{
                buffer_length=2;
            }
>>>>>>> 36a08506

            // Assert
            if (mem_GPU_global< 3*mem_img_each_GPU+mem_auxiliary){
                mexErrMsgIdAndTxt("minimizeTV:POCS_TV:GPU","Assertion Failed. Logic behind spliting flawed! Please tell: ander.biguri@gmail.com\n");
            }
        }
        
        
         // Assert
       
        if ((slices_per_split+buffer_length*2)*image_size[0]*image_size[1]* sizeof(float)!= mem_img_each_GPU){
            mexErrMsgIdAndTxt("minimizeTV:POCS_TV:GPU","Assertion Failed. Memory needed calculation broken! Please tell: ander.biguri@gmail.com\n");
        }
        
        
//         mexPrintf("mem_img_each_GPU :%zu\n",mem_img_each_GPU);
//         mexPrintf("mem_GPU_global :%zu\n",mem_GPU_global);
//         mexPrintf("mem_auxiliary :%zu\n",mem_auxiliary);
//         mexPrintf("slices_per_split*mem_slice_image :%zu\n",(size_t)(slices_per_split*mem_slice_image));
//         mexPrintf("splits :%u\n",splits);
//         mexPrintf("deviceCount :%u\n",deviceCount);
//         mexPrintf("buffer_length :%u\n",buffer_length);
       
        
//         return;
        float** d_image=    (float**)malloc(deviceCount*sizeof(float*));
        float** d_dimgTV=   (float**)malloc(deviceCount*sizeof(float*));
        float** d_norm2aux= (float**)malloc(deviceCount*sizeof(float*));
        float** d_norm2=    (float**)malloc(deviceCount*sizeof(float*));
         
        // allocate memory in each GPU
        for (dev = 0; dev < deviceCount; dev++){
            cudaSetDevice(dev);
            
            
            cudaMalloc((void**)&d_image[dev]    , mem_img_each_GPU);
            cudaMemset(d_image[dev],0           , mem_img_each_GPU);
            cudaMalloc((void**)&d_dimgTV[dev]   , mem_img_each_GPU);
            cudaMalloc((void**)&d_norm2[dev]    , slices_per_split*mem_slice_image);
            cudaMalloc((void**)&d_norm2aux[dev] , mem_auxiliary);
            cudaCheckErrors("Malloc  error");
            
            
        }
       unsigned long long buffer_pixels=buffer_length*image_size[0]*image_size[1];
        float* buffer;
        if(splits>1){
            mexWarnMsgIdAndTxt("minimizeTV:POCS_TV:Image_split","Your image can not be fully split between the available GPUs. The computation of minTV will be significantly slowed due to the image size.\nApproximated mathematics turned on for computational speed.");
        }else{
            buffer=(float*)malloc(buffer_pixels*sizeof(float));
        }
        
        
        
        // For the reduction
        
        
        double totalsum_prev;
        double totalsum;
        float sum_curr_spl;
        
        float* sumnorm2=(float*)malloc(deviceCount*sizeof(float));
        
        unsigned int curr_slices;
        unsigned long long curr_pixels;
        
      
        for(unsigned int i=0;i<maxIter;i+=(buffer_length-1)){
            if(splits>1){
                totalsum_prev=0;
            }
            for(unsigned int sp=0;sp<splits;sp++){
                
                // For each iteration we need to comptue all the image. The ordering of these loops
                // need to be like this due to the boudnign layers between slpits. If more than 1 split is needed
                // for each GPU then there is no other way that taking the entire memory out of GPU and putting it back.
                // If the memory can be shared ebtween GPUs fully without extra splits, then there is an easy way of syncronizing the memory
                
                // Copy image to memory
                size_t linear_idx_start;
                if(i==0){
                    for (dev = 0; dev < deviceCount; dev++){
                        cudaSetDevice(dev);

                        
                        curr_slices=((sp*deviceCount+dev+1)*slices_per_split<image_size[2])?  slices_per_split:  image_size[2]-slices_per_split*(sp*deviceCount+dev);
                        curr_pixels=curr_slices*image_size[0]*image_size[1];
                        linear_idx_start=image_size[0]*image_size[1]*slices_per_split*(sp*deviceCount+dev);
                        
                        
                        cudaMemcpyAsync(d_image[dev]+buffer_pixels, &img[linear_idx_start], curr_pixels*sizeof(float), cudaMemcpyHostToDevice);
               
                        // if its not the last, copy also the intersection buffer.
                        if((sp*deviceCount+dev)<deviceCount*splits-1){
                            cudaMemcpyAsync(d_image[dev]+curr_pixels+buffer_pixels, &img[linear_idx_start]+curr_pixels, buffer_pixels*sizeof(float), cudaMemcpyHostToDevice);
                        }
                        // if its not the first, copy also the intersection buffer.
                        if((sp*deviceCount+dev)){
                            cudaMemcpyAsync(d_image[dev], &img[linear_idx_start]-buffer_pixels, buffer_pixels*sizeof(float), cudaMemcpyHostToDevice);
   
                        }
                        
                    }
                }
                cudaDeviceSynchronize();
                cudaCheckErrors("Memcpy failure");
                
                // if we need to split and its not the first iteration, then we need to copy from Host memory the previosu result.
                if (splits>1 & i>0){
                       
                    for (dev = 0; dev < deviceCount; dev++){
                        curr_slices=((sp*deviceCount+dev+1)*slices_per_split<image_size[2])?  slices_per_split:  image_size[2]-slices_per_split*(sp*deviceCount+dev);
                        linear_idx_start=image_size[0]*image_size[1]*slices_per_split*(sp*deviceCount+dev);
                        curr_pixels=curr_slices*image_size[0]*image_size[1];
                        
                        cudaSetDevice(dev);
                        cudaMemcpyAsync(d_image[dev]+buffer_pixels, &dst[linear_idx_start], curr_pixels*sizeof(float), cudaMemcpyHostToDevice);
                        
                        // if its not the last, copy also the intersection buffer.
                        if((sp*deviceCount+dev)<deviceCount*splits-1){
                            
                            cudaMemcpyAsync(d_image[dev]+curr_pixels+buffer_pixels, &dst[linear_idx_start]+curr_pixels, buffer_pixels*sizeof(float), cudaMemcpyHostToDevice);
                        }
                        // if its not the first, copy also the intersection buffer.
                        if((sp*deviceCount+dev)){
                            cudaMemcpyAsync(d_image[dev], &dst[linear_idx_start]-buffer_pixels,buffer_pixels*sizeof(float), cudaMemcpyHostToDevice);
                        }
                        
                    }
                    
                }
                cudaDeviceSynchronize();
                cudaCheckErrors("Memcpy failure on multi split");
                
                for(unsigned int ib=0;  (ib<(buffer_length-1)) && ((i+ib)<maxIter);  ib++){
                    
                    // For the gradient
                    dim3 blockGrad(10, 10, 10);
                    dim3 gridGrad((image_size[0]+blockGrad.x-1)/blockGrad.x, (image_size[1]+blockGrad.y-1)/blockGrad.y, (curr_slices+buffer_length*2+blockGrad.z-1)/blockGrad.z);
                    
                    for (dev = 0; dev < deviceCount; dev++){
                        cudaSetDevice(dev);
                        curr_slices=((sp*deviceCount+dev+1)*slices_per_split<image_size[2])?  slices_per_split:  image_size[2]-slices_per_split*(sp*deviceCount+dev);
                        // Compute the gradient of the TV norm
                        
                        // I Dont understand why I need to store 2 layers to compute correctly with 1 buffer. The bounding checks shoudl
                        // be enough but they are not.
                        gradientTV<<<gridGrad, blockGrad>>>(d_image[dev],d_dimgTV[dev],(long)(curr_slices+buffer_length*2-1), image_size[1],image_size[0]);
                        
                    }
                    
                    cudaDeviceSynchronize();
                    cudaCheckErrors("Gradient");
                    
                    for (dev = 0; dev < deviceCount; dev++){
                        cudaSetDevice(dev);
                        curr_slices=((sp*deviceCount+dev+1)*slices_per_split<image_size[2])?  slices_per_split:  image_size[2]-slices_per_split*(sp*deviceCount+dev);
                        // no need to copy the 2 aux slices here
                        cudaMemcpyAsync(d_norm2[dev], d_dimgTV[dev]+buffer_pixels, image_size[0]*image_size[1]*curr_slices*sizeof(float), cudaMemcpyDeviceToDevice);
                    }
                    cudaDeviceSynchronize();
                    cudaCheckErrors("Copy from gradient call error");
                    
                    
                    // Compute the L2 norm of the gradint. For that, reduction is used.
                    //REDUCE
                    for (dev = 0; dev < deviceCount; dev++){
                        cudaSetDevice(dev);
                        curr_slices=((sp*deviceCount+dev+1)*slices_per_split<image_size[2])?  slices_per_split:  image_size[2]-slices_per_split*(sp*deviceCount+dev);
                        
                        total_pixels=curr_slices*image_size[0]*image_size[1];
                        
                        size_t dimblockRed = MAXTHREADS;
                        size_t dimgridRed = (total_pixels + MAXTHREADS - 1) / MAXTHREADS;
                        reduceNorm2 << <dimgridRed, dimblockRed, MAXTHREADS*sizeof(float) >> >(d_norm2[dev], d_norm2aux[dev], total_pixels);
                        //cudaDeviceSynchronize();
                        //cudaCheckErrors("reduce1");
                        if (dimgridRed > 1) {
                            reduceSum << <1, dimblockRed, MAXTHREADS*sizeof(float) >> >(d_norm2aux[dev], d_norm2[dev], dimgridRed);
                            //cudaCheckErrors("reduce2");
                            //cudaDeviceSynchronize();
                            cudaMemcpyAsync(&sumnorm2[dev], d_norm2[dev], sizeof(float), cudaMemcpyDeviceToHost);
                            //cudaCheckErrors("cudaMemcpy reduce1");
                        }
                        else {
                            cudaMemcpyAsync(&sumnorm2[dev], d_norm2aux[dev], sizeof(float), cudaMemcpyDeviceToHost);
                            //cudaCheckErrors("cudaMemcpy reduce2");
                        }
                    }
                    cudaDeviceSynchronize();
                    cudaCheckErrors("Reduction error");
                    
                    
                    
                    sum_curr_spl=0;
                    // this is CPU code
                    for (dev = 0; dev < deviceCount; dev++){
                        sum_curr_spl+=sumnorm2[dev];
                    }
                    sum_curr_spl+=0.0000001f;
                    
                    if(i>0 && splits>1){
                        //totalsum=totalsum_prev;
                    }else{
                        totalsum=sum_curr_spl;
                    }
                    
                    
                    for (dev = 0; dev < deviceCount; dev++){
                        cudaSetDevice(dev);
                        curr_slices=((sp*deviceCount+dev+1)*slices_per_split<image_size[2])?  slices_per_split:  image_size[2]-slices_per_split*(sp*deviceCount+dev);
                        total_pixels=curr_slices*image_size[0]*image_size[1];
                        //NOMRALIZE
                        //in a Tesla, maximum blocks =15 SM * 4 blocks/SM
                        divideArrayScalar  <<<60,MAXTHREADS>>>(d_dimgTV[dev]+buffer_pixels,(float)sqrt(totalsum),total_pixels);
                        //cudaDeviceSynchronize();
                        //cudaCheckErrors("Division error");
                        //MULTIPLY HYPERPARAMETER
                        multiplyArrayScalar<<<60,MAXTHREADS>>>(d_dimgTV[dev]+buffer_pixels,alpha,   total_pixels);
                    }
                    cudaDeviceSynchronize();
                    cudaCheckErrors("Scalar operations error");
                    
                    //SUBSTRACT GRADIENT
                    //////////////////////////////////////////////
                    for (dev = 0; dev < deviceCount; dev++){
                        cudaSetDevice(dev);
                        curr_slices=((sp*deviceCount+dev+1)*slices_per_split<image_size[2])?  slices_per_split:  image_size[2]-slices_per_split*(sp*deviceCount+dev);
                        total_pixels=curr_slices*image_size[0]*image_size[1];
                        
                        substractArrays<<<60,MAXTHREADS>>>(d_image[dev]+buffer_pixels,d_dimgTV[dev]+buffer_pixels, total_pixels);
                    }
                    
                }
//                 mexPrintf("At least I got here\n");
//                 return;
                // Syncronize mathematics, make sure bounding pixels are correct
                cudaDeviceSynchronize();
                if(splits==1){
                    for(dev=0; dev<deviceCount;dev++){
                        curr_slices=((sp*deviceCount+dev+1)*slices_per_split<image_size[2])?  slices_per_split:  image_size[2]-slices_per_split*(sp*deviceCount+dev);
                        total_pixels=curr_slices*image_size[0]*image_size[1];
                        if (dev<deviceCount-1){
                            cudaSetDevice(dev+1);
                            cudaMemcpy(buffer, d_image[dev+1], buffer_pixels*sizeof(float), cudaMemcpyDeviceToHost);
                            cudaSetDevice(dev);
                            cudaMemcpy(d_image[dev]+total_pixels+buffer_pixels,buffer, buffer_pixels*sizeof(float), cudaMemcpyHostToDevice);
                            
                            
                        }
                        if (dev>0){
                            cudaSetDevice(dev-1);
                            cudaMemcpy(buffer, d_image[dev-1]+total_pixels+buffer_pixels, buffer_pixels*sizeof(float), cudaMemcpyDeviceToHost);
                            cudaSetDevice(dev);
                            cudaMemcpy(d_image[dev],buffer, buffer_pixels*sizeof(float), cudaMemcpyHostToDevice);
                        }
                    }
                }else{
                    
                    // We need to take it out :(
                    for(dev=0; dev<deviceCount;dev++){
                        cudaSetDevice(dev);
                        
                        curr_slices=((sp*deviceCount+dev+1)*slices_per_split<image_size[2])?  slices_per_split:  image_size[2]-slices_per_split*(sp*deviceCount+dev);
                        linear_idx_start=image_size[0]*image_size[1]*slices_per_split*(sp*deviceCount+dev);
                        total_pixels=curr_slices*image_size[0]*image_size[1];
                        cudaMemcpy(&dst[linear_idx_start], d_image[dev]+buffer_pixels,total_pixels*sizeof(float), cudaMemcpyDeviceToHost);
                    }
                }
                cudaDeviceSynchronize();
                cudaCheckErrors("Memory gather error");
                
                totalsum_prev+=sum_curr_spl;
            }
            totalsum=totalsum_prev;
        }
        // If there has not been splits, we still have data in memory
        if(splits==1){
            for(dev=0; dev<deviceCount;dev++){
                cudaSetDevice(dev);
                
                curr_slices=((dev+1)*slices_per_split<image_size[2])?  slices_per_split:  image_size[2]-slices_per_split*dev;
                total_pixels=curr_slices*image_size[0]*image_size[1];
                cudaMemcpy(dst+slices_per_split*image_size[0]*image_size[1]*dev, d_image[dev]+buffer_pixels,total_pixels*sizeof(float), cudaMemcpyDeviceToHost);
            }
        }
        cudaCheckErrors("Copy result back");
        
        for(dev=0; dev<deviceCount;dev++){
            cudaSetDevice(dev);
            cudaFree(d_image[dev]);
            cudaFree(d_norm2aux[dev]);
            cudaFree(d_dimgTV[dev]);
            cudaFree(d_norm2[dev]);
        }
        cudaCheckErrors("Memory free");
        cudaDeviceReset();
    }
    
<|MERGE_RESOLUTION|>--- conflicted
+++ resolved
@@ -1,661 +1,652 @@
-/*-------------------------------------------------------------------------
- *
- * CUDA functions for Steepest descend in POCS-type algorithms.
- *
- * This file will iteratively minimize by stepest descend the total variation
- * of the input image, with the parameters given, using GPUs.
- *
- * CODE by       Ander Biguri
- *
- * ---------------------------------------------------------------------------
- * ---------------------------------------------------------------------------
- * Copyright (c) 2015, University of Bath and CERN- European Organization for
- * Nuclear Research
- * All rights reserved.
- *
- * Redistribution and use in source and binary forms, with or without
- * modification, are permitted provided that the following conditions are met:
- *
- * 1. Redistributions of source code must retain the above copyright notice,
- * this list of conditions and the following disclaimer.
- *
- * 2. Redistributions in binary form must reproduce the above copyright notice,
- * this list of conditions and the following disclaimer in the documentation
- * and/or other materials provided with the distribution.
- *
- * 3. Neither the name of the copyright holder nor the names of its contributors
- * may be used to endorse or promote products derived from this software without
- * specific prior written permission.
- *
- * THIS SOFTWARE IS PROVIDED BY THE COPYRIGHT HOLDERS AND CONTRIBUTORS "AS IS"
- * AND ANY EXPRESS OR IMPLIED WARRANTIES, INCLUDING, BUT NOT LIMITED TO, THE
- * IMPLIED WARRANTIES OF MERCHANTABILITY AND FITNESS FOR A PARTICULAR PURPOSE
- * ARE DISCLAIMED. IN NO EVENT SHALL THE COPYRIGHT HOLDER OR CONTRIBUTORS BE
- * LIABLE FOR ANY DIRECT, INDIRECT, INCIDENTAL, SPECIAL, EXEMPLARY, OR
- * CONSEQUENTIAL DAMAGES (INCLUDING, BUT NOT LIMITED TO, PROCUREMENT OF
- * SUBSTITUTE GOODS OR SERVICES; LOSS OF USE, DATA, OR PROFITS; OR BUSINESS
- * INTERRUPTION) HOWEVER CAUSED AND ON ANY THEORY OF LIABILITY, WHETHER IN
- * CONTRACT, STRICT LIABILITY, OR TORT (INCLUDING NEGLIGENCE OR OTHERWISE)
- * ARISING IN ANY WAY OUT OF THE USE OF THIS SOFTWARE, EVEN IF ADVISED OF THE
- * POSSIBILITY OF SUCH DAMAGE.
- * ---------------------------------------------------------------------------
- *
- * Contact: tigre.toolbox@gmail.com
- * Codes  : https://github.com/CERN/TIGRE
- * ---------------------------------------------------------------------------
- */
-
-
-
-
-
-
-
-#define MAXTHREADS 1024
-
-#include "POCS_TV.hpp"
-
-
-
-
-#define cudaCheckErrors(msg) \
-do { \
-        cudaError_t __err = cudaGetLastError(); \
-        if (__err != cudaSuccess) { \
-                mexPrintf("%s \n",msg);\
-                cudaDeviceReset();\
-                mexErrMsgIdAndTxt("CBCT:CUDA:POCS_TV",cudaGetErrorString(__err));\
-        } \
-} while (0)
-    
-// CUDA kernels
-//https://stackoverflow.com/questions/21332040/simple-cuda-kernel-optimization/21340927#21340927
-    __global__ void divideArrayScalar(float* vec,float scalar,const size_t n){
-        unsigned long long i = (blockIdx.x * blockDim.x) + threadIdx.x;
-        for(; i<n; i+=gridDim.x*blockDim.x) {
-            vec[i]/=scalar;
-        }
-    }
-    __global__ void multiplyArrayScalar(float* vec,float scalar,const size_t n)
-    {
-        unsigned long long i = (blockIdx.x * blockDim.x) + threadIdx.x;
-        for(; i<n; i+=gridDim.x*blockDim.x) {
-            vec[i]*=scalar;
-        }
-    }
-    __global__ void substractArrays(float* vec,float* vec2,const size_t n)
-    {
-        unsigned long long i = (blockIdx.x * blockDim.x) + threadIdx.x;
-        for(; i<n; i+=gridDim.x*blockDim.x) {
-            vec[i]-=vec2[i];
-        }
-    }
-    
-    __device__ __inline__
-            void gradient(const float* u, float* grad,
-            long z, long y, long x,
-            long depth, long rows, long cols){
-        unsigned long size2d = rows*cols;
-        unsigned long long idx = z * size2d + y * cols + x;
-        
-        float uidx = u[idx];
-        
-        if ( z - 1 >= 0 && z<depth) {
-            grad[0] = (uidx-u[(z-1)*size2d + y*cols + x]) ;
-        }
-        
-        if ( y - 1 >= 0 && y<rows){
-            grad[1] = (uidx-u[z*size2d + (y-1)*cols + x]) ;
-        }
-        
-        if ( x - 1 >= 0 && x<cols) {
-            grad[2] = (uidx-u[z*size2d + y*cols + (x-1)]);
-        }
-    }
-    
-    __global__ void gradientTV(const float* f, float* dftv,
-            long depth, long rows, long cols){
-        unsigned long x = threadIdx.x + blockIdx.x * blockDim.x;
-        unsigned long y = threadIdx.y + blockIdx.y * blockDim.y;
-        unsigned long z = threadIdx.z + blockIdx.z * blockDim.z;
-        unsigned long long idx = z * rows * cols + y * cols + x;
-        if ( x >= cols || y >= rows || z >= depth )
-            return;
-        
-        
-        float df[3] ={0.f,0.f,0.f};
-        float dfi[3]={0.f,0.f,0.f}; // dfi== \partial f_{i+1,j,k}
-        float dfj[3]={0.f,0.f,0.f};
-        float dfk[3]={0.f,0.f,0.f};
-        gradient(f,df  ,z  ,y  ,x  , depth,rows,cols);
-        gradient(f,dfi ,z  ,y  ,x+1, depth,rows,cols);
-        gradient(f,dfj ,z  ,y+1,x  , depth,rows,cols);
-        gradient(f,dfk ,z+1,y  ,x  , depth,rows,cols);
-        float eps=0.00000001; //% avoid division by zero
-        
-        dftv[idx]=(df[0]+df[1]+df[2])/(sqrt(df[0] *df[0] +df[1] *df[1] +df[2] *df[2])+eps)
-        -dfi[2]/(sqrt(dfi[0]*dfi[0]+dfi[1]*dfi[1]+dfi[2]*dfi[2]) +eps)     // I wish I coudl precompute this, but if I do then Id need to recompute the gradient.
-        -dfj[1]/(sqrt(dfj[0]*dfj[0]+dfj[1]*dfj[1]+dfj[2]*dfj[2]) +eps)
-        -dfk[0]/(sqrt(dfk[0]*dfk[0]+dfk[1]*dfk[1]+dfk[2]*dfk[2]) +eps);
-        return;
-        
-    }
-    
-    __device__ void warpReduce(volatile float *sdata, size_t tid) {
-        sdata[tid] += sdata[tid + 32];
-        sdata[tid] += sdata[tid + 16];
-        sdata[tid] += sdata[tid + 8];
-        sdata[tid] += sdata[tid + 4];
-        sdata[tid] += sdata[tid + 2];
-        sdata[tid] += sdata[tid + 1];
-    }
-    
-    __global__ void  reduceNorm2(float *g_idata, float *g_odata, size_t n){
-        extern __shared__ volatile float sdata[];
-        //http://stackoverflow.com/a/35133396/1485872
-        size_t tid = threadIdx.x;
-        size_t i = blockIdx.x*blockDim.x + tid;
-        size_t gridSize = blockDim.x*gridDim.x;
-        float mySum = 0;
-        float value=0;
-        while (i < n) {
-            value=g_idata[i]; //avoid reading twice
-            mySum += value*value;
-            i += gridSize;
-        }
-        sdata[tid] = mySum;
-        __syncthreads();
-        
-        if (tid < 512)
-            sdata[tid] += sdata[tid + 512];
-        __syncthreads();
-        if (tid < 256)
-            sdata[tid] += sdata[tid + 256];
-        __syncthreads();
-        
-        if (tid < 128)
-            sdata[tid] += sdata[tid + 128];
-        __syncthreads();
-        
-        if (tid <  64)
-            sdata[tid] += sdata[tid + 64];
-        __syncthreads();
-        
-        
-#if (__CUDA_ARCH__ >= 300)
-        if ( tid < 32 )
-        {
-            mySum = sdata[tid] + sdata[tid + 32];
-            for (int offset = warpSize/2; offset > 0; offset /= 2) {
-                mySum += __shfl_down_sync(0xFFFFFFFF, mySum, offset,32);
-            }
-        }
-#else
-        if (tid < 32) {
-            warpReduce(sdata, tid);
-            mySum = sdata[0];
-        }
-#endif
-        if (tid == 0) g_odata[blockIdx.x] = mySum;
-    }
-    
-    __global__ void  reduceSum(float *g_idata, float *g_odata, size_t n){
-        extern __shared__ volatile float sdata[];
-        //http://stackoverflow.com/a/35133396/1485872
-        size_t tid = threadIdx.x;
-        size_t i = blockIdx.x*blockDim.x + tid;
-        size_t gridSize = blockDim.x*gridDim.x;
-        float mySum = 0;
-        // float value=0;
-        while (i < n) {
-            mySum += g_idata[i];
-            i += gridSize;
-        }
-        sdata[tid] = mySum;
-        __syncthreads();
-        
-        if (tid < 512)
-            sdata[tid] += sdata[tid + 512];
-        __syncthreads();
-        if (tid < 256)
-            sdata[tid] += sdata[tid + 256];
-        __syncthreads();
-        
-        if (tid < 128)
-            sdata[tid] += sdata[tid + 128];
-        __syncthreads();
-        
-        if (tid <  64)
-            sdata[tid] += sdata[tid + 64];
-        __syncthreads();
-        
-        
-#if (__CUDA_ARCH__ >= 300)
-        if ( tid < 32 )
-        {
-            mySum = sdata[tid] + sdata[tid + 32];
-            for (int offset = warpSize/2; offset > 0; offset /= 2) {
-                mySum += __shfl_down_sync(0xFFFFFFFF, mySum, offset,32);
-            }
-        }
-#else
-        if (tid < 32) {
-            warpReduce(sdata, tid);
-            mySum = sdata[0];
-        }
-#endif
-        if (tid == 0) g_odata[blockIdx.x] = mySum;
-    }
-    
-    
-    
-    
-// main function
-    void pocs_tv(const float* img,float* dst,float alpha,const long* image_size, int maxIter){
-        
-        
-       
-        
-        // Prepare for MultiGPU
-        int deviceCount = 0;
-        cudaGetDeviceCount(&deviceCount);
-        cudaCheckErrors("Device query fail");
-        if (deviceCount == 0) {
-            mexErrMsgIdAndTxt("minimizeTV:POCS_TV:GPUselect","There are no available device(s) that support CUDA\n");
-        }
-        //
-        // CODE assumes
-        // 1.-All available devices are usable by this code
-        // 2.-All available devices are equal, they are the same machine (warning trhown)
-        int dev;
-        char * devicenames;
-        cudaDeviceProp deviceProp;
-        
-        for (dev = 0; dev < deviceCount; dev++) {
-            cudaSetDevice(dev);
-            cudaGetDeviceProperties(&deviceProp, dev);
-            if (dev>0){
-                if (strcmp(devicenames,deviceProp.name)!=0){
-                    mexWarnMsgIdAndTxt("minimizeTV:POCS_TV:GPUselect","Detected one (or more) different GPUs.\n This code is not smart enough to separate the memory GPU wise if they have different computational times or memory limits.\n First GPU parameters used. If the code errors you might need to change the way GPU selection is performed. \n POCS_TV.cu line 277.");
-                    break;
-                }
-            }
-            devicenames=deviceProp.name;
-        }
-        
-        
-        // We don't know if the devices are being used. lets check that. and only use the amount of memory we need.
-        size_t memfree;
-        size_t memtotal;
-        size_t mem_GPU_global;
-        for (dev = 0; dev < deviceCount; dev++){
-            cudaSetDevice(dev);
-            cudaMemGetInfo(&memfree,&memtotal);
-            if(dev==0) mem_GPU_global=memfree;
-            if(memfree<memtotal/2){
-                mexErrMsgIdAndTxt("minimizeTV:POCS_TV:GPU","One (or more) of your GPUs is being heavily used by another program (possibly graphics-based).\n Free the GPU to run TIGRE\n");
-            }
-            cudaCheckErrors("Check mem error");
-            
-            mem_GPU_global=(memfree<mem_GPU_global)?memfree:mem_GPU_global;
-        }
-        mem_GPU_global=(size_t)((double)mem_GPU_global*0.95);
-        
-        
-        // %5 of free memory shoudl be enough, we have almsot no variables in these kernels
-        size_t total_pixels              = image_size[0] * image_size[1]  * image_size[2] ;
-        size_t mem_slice_image           = sizeof(float)* image_size[0] * image_size[1]  ;
-        size_t mem_size_image            = sizeof(float)* total_pixels;
-        size_t mem_auxiliary             = sizeof(float)* (total_pixels + MAXTHREADS - 1) / MAXTHREADS;
-        
-        // Decide how are we handling the distribution of computation
-        size_t mem_img_each_GPU;
-        
-        unsigned int buffer_length=2;
-        //Does everything fit in the GPU?
-        unsigned int slices_per_split;
-        unsigned int splits=1; // if the number does not fit in an uint, you have more serious trouble than this.
-        if(mem_GPU_global> 3*mem_size_image+3*(deviceCount-1)*mem_slice_image*buffer_length+mem_auxiliary){
-            // We only need to split if we have extra GPUs
-            slices_per_split=(image_size[2]+deviceCount-1)/deviceCount;
-            mem_img_each_GPU=mem_slice_image*((slices_per_split+buffer_length*2));
-        }else{
-            // As mem_auxiliary is not expected to be a large value (for a 2000^3 image is around 28Mbytes), lets for now assume we need it all
-            size_t mem_free=mem_GPU_global-mem_auxiliary;
-            
-            splits=(unsigned int)(ceil(((float)(3*mem_size_image)/(float)(deviceCount))/mem_free));
-            // Now, there is an overhead here, as each splits should have 2 slices more, to accoutn for overlap of images.
-            // lets make sure these 2 slices fit, if they do not, add 1 to splits.
-            slices_per_split=(image_size[2]+deviceCount*splits-1)/(deviceCount*splits);
-            mem_img_each_GPU=(mem_slice_image*(slices_per_split+buffer_length*2));
-            
-            // if the new stuff does not fit in the GPU, it measn we are in the edge case where adding that extra slice will overflow memory
-            if (mem_GPU_global< 3*mem_img_each_GPU+mem_auxiliary){
-                // one more splot shoudl do the job, as its an edge case.
-                splits++;
-                //recompute for later
-                slices_per_split=(image_size[2]+deviceCount*splits-1)/(deviceCount*splits); // amountf of slices that fit on a GPU. Later we add 2 to these, as we need them for overlap
-                mem_img_each_GPU=(mem_slice_image*(slices_per_split+buffer_length*2));
-            }
-
-<<<<<<< HEAD
-            // How many EXTRA buffer slices shoudl be able to fit in here??!?!
-            mem_free=mem_GPU_global-(3*mem_img_each_GPU+mem_auxiliary);
-            unsigned int extra_buff=(mem_free/mem_slice_image); 
-            buffer_length=(extra_buff/2)/3; // we need double whatever this results in, rounded down.
-            mem_img_each_GPU=(mem_slice_image*(slices_per_split+buffer_length*2));
-=======
-            
-            
-            // How many EXTRA buffer slices should be able to fit in here??!?!
-            // Only do it if there are splits needed. 
-            if(splits>1){
-                mem_free=mem_GPU_global-(3*mem_img_each_GPU+mem_auxiliary);
-                unsigned int extra_buff=(mem_free/mem_slice_image); 
-                buffer_length=(extra_buff/2)/3; // we need double whatever this results in, rounded down.
-                buffer_length=max(buffer_length,2);// minimum 2
-                mem_img_each_GPU=mem_slice_image*(slices_per_split+buffer_length*2);
-                
-            }else{
-                buffer_length=2;
-            }
->>>>>>> 36a08506
-
-            // Assert
-            if (mem_GPU_global< 3*mem_img_each_GPU+mem_auxiliary){
-                mexErrMsgIdAndTxt("minimizeTV:POCS_TV:GPU","Assertion Failed. Logic behind spliting flawed! Please tell: ander.biguri@gmail.com\n");
-            }
-        }
-        
-        
-         // Assert
-       
-        if ((slices_per_split+buffer_length*2)*image_size[0]*image_size[1]* sizeof(float)!= mem_img_each_GPU){
-            mexErrMsgIdAndTxt("minimizeTV:POCS_TV:GPU","Assertion Failed. Memory needed calculation broken! Please tell: ander.biguri@gmail.com\n");
-        }
-        
-        
-//         mexPrintf("mem_img_each_GPU :%zu\n",mem_img_each_GPU);
-//         mexPrintf("mem_GPU_global :%zu\n",mem_GPU_global);
-//         mexPrintf("mem_auxiliary :%zu\n",mem_auxiliary);
-//         mexPrintf("slices_per_split*mem_slice_image :%zu\n",(size_t)(slices_per_split*mem_slice_image));
-//         mexPrintf("splits :%u\n",splits);
-//         mexPrintf("deviceCount :%u\n",deviceCount);
-//         mexPrintf("buffer_length :%u\n",buffer_length);
-       
-        
-//         return;
-        float** d_image=    (float**)malloc(deviceCount*sizeof(float*));
-        float** d_dimgTV=   (float**)malloc(deviceCount*sizeof(float*));
-        float** d_norm2aux= (float**)malloc(deviceCount*sizeof(float*));
-        float** d_norm2=    (float**)malloc(deviceCount*sizeof(float*));
-         
-        // allocate memory in each GPU
-        for (dev = 0; dev < deviceCount; dev++){
-            cudaSetDevice(dev);
-            
-            
-            cudaMalloc((void**)&d_image[dev]    , mem_img_each_GPU);
-            cudaMemset(d_image[dev],0           , mem_img_each_GPU);
-            cudaMalloc((void**)&d_dimgTV[dev]   , mem_img_each_GPU);
-            cudaMalloc((void**)&d_norm2[dev]    , slices_per_split*mem_slice_image);
-            cudaMalloc((void**)&d_norm2aux[dev] , mem_auxiliary);
-            cudaCheckErrors("Malloc  error");
-            
-            
-        }
-       unsigned long long buffer_pixels=buffer_length*image_size[0]*image_size[1];
-        float* buffer;
-        if(splits>1){
-            mexWarnMsgIdAndTxt("minimizeTV:POCS_TV:Image_split","Your image can not be fully split between the available GPUs. The computation of minTV will be significantly slowed due to the image size.\nApproximated mathematics turned on for computational speed.");
-        }else{
-            buffer=(float*)malloc(buffer_pixels*sizeof(float));
-        }
-        
-        
-        
-        // For the reduction
-        
-        
-        double totalsum_prev;
-        double totalsum;
-        float sum_curr_spl;
-        
-        float* sumnorm2=(float*)malloc(deviceCount*sizeof(float));
-        
-        unsigned int curr_slices;
-        unsigned long long curr_pixels;
-        
-      
-        for(unsigned int i=0;i<maxIter;i+=(buffer_length-1)){
-            if(splits>1){
-                totalsum_prev=0;
-            }
-            for(unsigned int sp=0;sp<splits;sp++){
-                
-                // For each iteration we need to comptue all the image. The ordering of these loops
-                // need to be like this due to the boudnign layers between slpits. If more than 1 split is needed
-                // for each GPU then there is no other way that taking the entire memory out of GPU and putting it back.
-                // If the memory can be shared ebtween GPUs fully without extra splits, then there is an easy way of syncronizing the memory
-                
-                // Copy image to memory
-                size_t linear_idx_start;
-                if(i==0){
-                    for (dev = 0; dev < deviceCount; dev++){
-                        cudaSetDevice(dev);
-
-                        
-                        curr_slices=((sp*deviceCount+dev+1)*slices_per_split<image_size[2])?  slices_per_split:  image_size[2]-slices_per_split*(sp*deviceCount+dev);
-                        curr_pixels=curr_slices*image_size[0]*image_size[1];
-                        linear_idx_start=image_size[0]*image_size[1]*slices_per_split*(sp*deviceCount+dev);
-                        
-                        
-                        cudaMemcpyAsync(d_image[dev]+buffer_pixels, &img[linear_idx_start], curr_pixels*sizeof(float), cudaMemcpyHostToDevice);
-               
-                        // if its not the last, copy also the intersection buffer.
-                        if((sp*deviceCount+dev)<deviceCount*splits-1){
-                            cudaMemcpyAsync(d_image[dev]+curr_pixels+buffer_pixels, &img[linear_idx_start]+curr_pixels, buffer_pixels*sizeof(float), cudaMemcpyHostToDevice);
-                        }
-                        // if its not the first, copy also the intersection buffer.
-                        if((sp*deviceCount+dev)){
-                            cudaMemcpyAsync(d_image[dev], &img[linear_idx_start]-buffer_pixels, buffer_pixels*sizeof(float), cudaMemcpyHostToDevice);
-   
-                        }
-                        
-                    }
-                }
-                cudaDeviceSynchronize();
-                cudaCheckErrors("Memcpy failure");
-                
-                // if we need to split and its not the first iteration, then we need to copy from Host memory the previosu result.
-                if (splits>1 & i>0){
-                       
-                    for (dev = 0; dev < deviceCount; dev++){
-                        curr_slices=((sp*deviceCount+dev+1)*slices_per_split<image_size[2])?  slices_per_split:  image_size[2]-slices_per_split*(sp*deviceCount+dev);
-                        linear_idx_start=image_size[0]*image_size[1]*slices_per_split*(sp*deviceCount+dev);
-                        curr_pixels=curr_slices*image_size[0]*image_size[1];
-                        
-                        cudaSetDevice(dev);
-                        cudaMemcpyAsync(d_image[dev]+buffer_pixels, &dst[linear_idx_start], curr_pixels*sizeof(float), cudaMemcpyHostToDevice);
-                        
-                        // if its not the last, copy also the intersection buffer.
-                        if((sp*deviceCount+dev)<deviceCount*splits-1){
-                            
-                            cudaMemcpyAsync(d_image[dev]+curr_pixels+buffer_pixels, &dst[linear_idx_start]+curr_pixels, buffer_pixels*sizeof(float), cudaMemcpyHostToDevice);
-                        }
-                        // if its not the first, copy also the intersection buffer.
-                        if((sp*deviceCount+dev)){
-                            cudaMemcpyAsync(d_image[dev], &dst[linear_idx_start]-buffer_pixels,buffer_pixels*sizeof(float), cudaMemcpyHostToDevice);
-                        }
-                        
-                    }
-                    
-                }
-                cudaDeviceSynchronize();
-                cudaCheckErrors("Memcpy failure on multi split");
-                
-                for(unsigned int ib=0;  (ib<(buffer_length-1)) && ((i+ib)<maxIter);  ib++){
-                    
-                    // For the gradient
-                    dim3 blockGrad(10, 10, 10);
-                    dim3 gridGrad((image_size[0]+blockGrad.x-1)/blockGrad.x, (image_size[1]+blockGrad.y-1)/blockGrad.y, (curr_slices+buffer_length*2+blockGrad.z-1)/blockGrad.z);
-                    
-                    for (dev = 0; dev < deviceCount; dev++){
-                        cudaSetDevice(dev);
-                        curr_slices=((sp*deviceCount+dev+1)*slices_per_split<image_size[2])?  slices_per_split:  image_size[2]-slices_per_split*(sp*deviceCount+dev);
-                        // Compute the gradient of the TV norm
-                        
-                        // I Dont understand why I need to store 2 layers to compute correctly with 1 buffer. The bounding checks shoudl
-                        // be enough but they are not.
-                        gradientTV<<<gridGrad, blockGrad>>>(d_image[dev],d_dimgTV[dev],(long)(curr_slices+buffer_length*2-1), image_size[1],image_size[0]);
-                        
-                    }
-                    
-                    cudaDeviceSynchronize();
-                    cudaCheckErrors("Gradient");
-                    
-                    for (dev = 0; dev < deviceCount; dev++){
-                        cudaSetDevice(dev);
-                        curr_slices=((sp*deviceCount+dev+1)*slices_per_split<image_size[2])?  slices_per_split:  image_size[2]-slices_per_split*(sp*deviceCount+dev);
-                        // no need to copy the 2 aux slices here
-                        cudaMemcpyAsync(d_norm2[dev], d_dimgTV[dev]+buffer_pixels, image_size[0]*image_size[1]*curr_slices*sizeof(float), cudaMemcpyDeviceToDevice);
-                    }
-                    cudaDeviceSynchronize();
-                    cudaCheckErrors("Copy from gradient call error");
-                    
-                    
-                    // Compute the L2 norm of the gradint. For that, reduction is used.
-                    //REDUCE
-                    for (dev = 0; dev < deviceCount; dev++){
-                        cudaSetDevice(dev);
-                        curr_slices=((sp*deviceCount+dev+1)*slices_per_split<image_size[2])?  slices_per_split:  image_size[2]-slices_per_split*(sp*deviceCount+dev);
-                        
-                        total_pixels=curr_slices*image_size[0]*image_size[1];
-                        
-                        size_t dimblockRed = MAXTHREADS;
-                        size_t dimgridRed = (total_pixels + MAXTHREADS - 1) / MAXTHREADS;
-                        reduceNorm2 << <dimgridRed, dimblockRed, MAXTHREADS*sizeof(float) >> >(d_norm2[dev], d_norm2aux[dev], total_pixels);
-                        //cudaDeviceSynchronize();
-                        //cudaCheckErrors("reduce1");
-                        if (dimgridRed > 1) {
-                            reduceSum << <1, dimblockRed, MAXTHREADS*sizeof(float) >> >(d_norm2aux[dev], d_norm2[dev], dimgridRed);
-                            //cudaCheckErrors("reduce2");
-                            //cudaDeviceSynchronize();
-                            cudaMemcpyAsync(&sumnorm2[dev], d_norm2[dev], sizeof(float), cudaMemcpyDeviceToHost);
-                            //cudaCheckErrors("cudaMemcpy reduce1");
-                        }
-                        else {
-                            cudaMemcpyAsync(&sumnorm2[dev], d_norm2aux[dev], sizeof(float), cudaMemcpyDeviceToHost);
-                            //cudaCheckErrors("cudaMemcpy reduce2");
-                        }
-                    }
-                    cudaDeviceSynchronize();
-                    cudaCheckErrors("Reduction error");
-                    
-                    
-                    
-                    sum_curr_spl=0;
-                    // this is CPU code
-                    for (dev = 0; dev < deviceCount; dev++){
-                        sum_curr_spl+=sumnorm2[dev];
-                    }
-                    sum_curr_spl+=0.0000001f;
-                    
-                    if(i>0 && splits>1){
-                        //totalsum=totalsum_prev;
-                    }else{
-                        totalsum=sum_curr_spl;
-                    }
-                    
-                    
-                    for (dev = 0; dev < deviceCount; dev++){
-                        cudaSetDevice(dev);
-                        curr_slices=((sp*deviceCount+dev+1)*slices_per_split<image_size[2])?  slices_per_split:  image_size[2]-slices_per_split*(sp*deviceCount+dev);
-                        total_pixels=curr_slices*image_size[0]*image_size[1];
-                        //NOMRALIZE
-                        //in a Tesla, maximum blocks =15 SM * 4 blocks/SM
-                        divideArrayScalar  <<<60,MAXTHREADS>>>(d_dimgTV[dev]+buffer_pixels,(float)sqrt(totalsum),total_pixels);
-                        //cudaDeviceSynchronize();
-                        //cudaCheckErrors("Division error");
-                        //MULTIPLY HYPERPARAMETER
-                        multiplyArrayScalar<<<60,MAXTHREADS>>>(d_dimgTV[dev]+buffer_pixels,alpha,   total_pixels);
-                    }
-                    cudaDeviceSynchronize();
-                    cudaCheckErrors("Scalar operations error");
-                    
-                    //SUBSTRACT GRADIENT
-                    //////////////////////////////////////////////
-                    for (dev = 0; dev < deviceCount; dev++){
-                        cudaSetDevice(dev);
-                        curr_slices=((sp*deviceCount+dev+1)*slices_per_split<image_size[2])?  slices_per_split:  image_size[2]-slices_per_split*(sp*deviceCount+dev);
-                        total_pixels=curr_slices*image_size[0]*image_size[1];
-                        
-                        substractArrays<<<60,MAXTHREADS>>>(d_image[dev]+buffer_pixels,d_dimgTV[dev]+buffer_pixels, total_pixels);
-                    }
-                    
-                }
-//                 mexPrintf("At least I got here\n");
-//                 return;
-                // Syncronize mathematics, make sure bounding pixels are correct
-                cudaDeviceSynchronize();
-                if(splits==1){
-                    for(dev=0; dev<deviceCount;dev++){
-                        curr_slices=((sp*deviceCount+dev+1)*slices_per_split<image_size[2])?  slices_per_split:  image_size[2]-slices_per_split*(sp*deviceCount+dev);
-                        total_pixels=curr_slices*image_size[0]*image_size[1];
-                        if (dev<deviceCount-1){
-                            cudaSetDevice(dev+1);
-                            cudaMemcpy(buffer, d_image[dev+1], buffer_pixels*sizeof(float), cudaMemcpyDeviceToHost);
-                            cudaSetDevice(dev);
-                            cudaMemcpy(d_image[dev]+total_pixels+buffer_pixels,buffer, buffer_pixels*sizeof(float), cudaMemcpyHostToDevice);
-                            
-                            
-                        }
-                        if (dev>0){
-                            cudaSetDevice(dev-1);
-                            cudaMemcpy(buffer, d_image[dev-1]+total_pixels+buffer_pixels, buffer_pixels*sizeof(float), cudaMemcpyDeviceToHost);
-                            cudaSetDevice(dev);
-                            cudaMemcpy(d_image[dev],buffer, buffer_pixels*sizeof(float), cudaMemcpyHostToDevice);
-                        }
-                    }
-                }else{
-                    
-                    // We need to take it out :(
-                    for(dev=0; dev<deviceCount;dev++){
-                        cudaSetDevice(dev);
-                        
-                        curr_slices=((sp*deviceCount+dev+1)*slices_per_split<image_size[2])?  slices_per_split:  image_size[2]-slices_per_split*(sp*deviceCount+dev);
-                        linear_idx_start=image_size[0]*image_size[1]*slices_per_split*(sp*deviceCount+dev);
-                        total_pixels=curr_slices*image_size[0]*image_size[1];
-                        cudaMemcpy(&dst[linear_idx_start], d_image[dev]+buffer_pixels,total_pixels*sizeof(float), cudaMemcpyDeviceToHost);
-                    }
-                }
-                cudaDeviceSynchronize();
-                cudaCheckErrors("Memory gather error");
-                
-                totalsum_prev+=sum_curr_spl;
-            }
-            totalsum=totalsum_prev;
-        }
-        // If there has not been splits, we still have data in memory
-        if(splits==1){
-            for(dev=0; dev<deviceCount;dev++){
-                cudaSetDevice(dev);
-                
-                curr_slices=((dev+1)*slices_per_split<image_size[2])?  slices_per_split:  image_size[2]-slices_per_split*dev;
-                total_pixels=curr_slices*image_size[0]*image_size[1];
-                cudaMemcpy(dst+slices_per_split*image_size[0]*image_size[1]*dev, d_image[dev]+buffer_pixels,total_pixels*sizeof(float), cudaMemcpyDeviceToHost);
-            }
-        }
-        cudaCheckErrors("Copy result back");
-        
-        for(dev=0; dev<deviceCount;dev++){
-            cudaSetDevice(dev);
-            cudaFree(d_image[dev]);
-            cudaFree(d_norm2aux[dev]);
-            cudaFree(d_dimgTV[dev]);
-            cudaFree(d_norm2[dev]);
-        }
-        cudaCheckErrors("Memory free");
-        cudaDeviceReset();
-    }
-    
+/*-------------------------------------------------------------------------
+ *
+ * CUDA functions for Steepest descend in POCS-type algorithms.
+ *
+ * This file will iteratively minimize by stepest descend the total variation
+ * of the input image, with the parameters given, using GPUs.
+ *
+ * CODE by       Ander Biguri
+ *
+ * ---------------------------------------------------------------------------
+ * ---------------------------------------------------------------------------
+ * Copyright (c) 2015, University of Bath and CERN- European Organization for
+ * Nuclear Research
+ * All rights reserved.
+ *
+ * Redistribution and use in source and binary forms, with or without
+ * modification, are permitted provided that the following conditions are met:
+ *
+ * 1. Redistributions of source code must retain the above copyright notice,
+ * this list of conditions and the following disclaimer.
+ *
+ * 2. Redistributions in binary form must reproduce the above copyright notice,
+ * this list of conditions and the following disclaimer in the documentation
+ * and/or other materials provided with the distribution.
+ *
+ * 3. Neither the name of the copyright holder nor the names of its contributors
+ * may be used to endorse or promote products derived from this software without
+ * specific prior written permission.
+ *
+ * THIS SOFTWARE IS PROVIDED BY THE COPYRIGHT HOLDERS AND CONTRIBUTORS "AS IS"
+ * AND ANY EXPRESS OR IMPLIED WARRANTIES, INCLUDING, BUT NOT LIMITED TO, THE
+ * IMPLIED WARRANTIES OF MERCHANTABILITY AND FITNESS FOR A PARTICULAR PURPOSE
+ * ARE DISCLAIMED. IN NO EVENT SHALL THE COPYRIGHT HOLDER OR CONTRIBUTORS BE
+ * LIABLE FOR ANY DIRECT, INDIRECT, INCIDENTAL, SPECIAL, EXEMPLARY, OR
+ * CONSEQUENTIAL DAMAGES (INCLUDING, BUT NOT LIMITED TO, PROCUREMENT OF
+ * SUBSTITUTE GOODS OR SERVICES; LOSS OF USE, DATA, OR PROFITS; OR BUSINESS
+ * INTERRUPTION) HOWEVER CAUSED AND ON ANY THEORY OF LIABILITY, WHETHER IN
+ * CONTRACT, STRICT LIABILITY, OR TORT (INCLUDING NEGLIGENCE OR OTHERWISE)
+ * ARISING IN ANY WAY OUT OF THE USE OF THIS SOFTWARE, EVEN IF ADVISED OF THE
+ * POSSIBILITY OF SUCH DAMAGE.
+ * ---------------------------------------------------------------------------
+ *
+ * Contact: tigre.toolbox@gmail.com
+ * Codes  : https://github.com/CERN/TIGRE
+ * ---------------------------------------------------------------------------
+ */
+
+
+
+
+
+
+
+#define MAXTHREADS 1024
+
+#include "POCS_TV.hpp"
+
+
+
+
+#define cudaCheckErrors(msg) \
+do { \
+        cudaError_t __err = cudaGetLastError(); \
+        if (__err != cudaSuccess) { \
+                mexPrintf("%s \n",msg);\
+                cudaDeviceReset();\
+                mexErrMsgIdAndTxt("CBCT:CUDA:POCS_TV",cudaGetErrorString(__err));\
+        } \
+} while (0)
+    
+// CUDA kernels
+//https://stackoverflow.com/questions/21332040/simple-cuda-kernel-optimization/21340927#21340927
+    __global__ void divideArrayScalar(float* vec,float scalar,const size_t n){
+        unsigned long long i = (blockIdx.x * blockDim.x) + threadIdx.x;
+        for(; i<n; i+=gridDim.x*blockDim.x) {
+            vec[i]/=scalar;
+        }
+    }
+    __global__ void multiplyArrayScalar(float* vec,float scalar,const size_t n)
+    {
+        unsigned long long i = (blockIdx.x * blockDim.x) + threadIdx.x;
+        for(; i<n; i+=gridDim.x*blockDim.x) {
+            vec[i]*=scalar;
+        }
+    }
+    __global__ void substractArrays(float* vec,float* vec2,const size_t n)
+    {
+        unsigned long long i = (blockIdx.x * blockDim.x) + threadIdx.x;
+        for(; i<n; i+=gridDim.x*blockDim.x) {
+            vec[i]-=vec2[i];
+        }
+    }
+    
+    __device__ __inline__
+            void gradient(const float* u, float* grad,
+            long z, long y, long x,
+            long depth, long rows, long cols){
+        unsigned long size2d = rows*cols;
+        unsigned long long idx = z * size2d + y * cols + x;
+        
+        float uidx = u[idx];
+        
+        if ( z - 1 >= 0 && z<depth) {
+            grad[0] = (uidx-u[(z-1)*size2d + y*cols + x]) ;
+        }
+        
+        if ( y - 1 >= 0 && y<rows){
+            grad[1] = (uidx-u[z*size2d + (y-1)*cols + x]) ;
+        }
+        
+        if ( x - 1 >= 0 && x<cols) {
+            grad[2] = (uidx-u[z*size2d + y*cols + (x-1)]);
+        }
+    }
+    
+    __global__ void gradientTV(const float* f, float* dftv,
+            long depth, long rows, long cols){
+        unsigned long x = threadIdx.x + blockIdx.x * blockDim.x;
+        unsigned long y = threadIdx.y + blockIdx.y * blockDim.y;
+        unsigned long z = threadIdx.z + blockIdx.z * blockDim.z;
+        unsigned long long idx = z * rows * cols + y * cols + x;
+        if ( x >= cols || y >= rows || z >= depth )
+            return;
+        
+        
+        float df[3] ={0.f,0.f,0.f};
+        float dfi[3]={0.f,0.f,0.f}; // dfi== \partial f_{i+1,j,k}
+        float dfj[3]={0.f,0.f,0.f};
+        float dfk[3]={0.f,0.f,0.f};
+        gradient(f,df  ,z  ,y  ,x  , depth,rows,cols);
+        gradient(f,dfi ,z  ,y  ,x+1, depth,rows,cols);
+        gradient(f,dfj ,z  ,y+1,x  , depth,rows,cols);
+        gradient(f,dfk ,z+1,y  ,x  , depth,rows,cols);
+        float eps=0.00000001; //% avoid division by zero
+        
+        dftv[idx]=(df[0]+df[1]+df[2])/(sqrt(df[0] *df[0] +df[1] *df[1] +df[2] *df[2])+eps)
+        -dfi[2]/(sqrt(dfi[0]*dfi[0]+dfi[1]*dfi[1]+dfi[2]*dfi[2]) +eps)     // I wish I coudl precompute this, but if I do then Id need to recompute the gradient.
+        -dfj[1]/(sqrt(dfj[0]*dfj[0]+dfj[1]*dfj[1]+dfj[2]*dfj[2]) +eps)
+        -dfk[0]/(sqrt(dfk[0]*dfk[0]+dfk[1]*dfk[1]+dfk[2]*dfk[2]) +eps);
+        return;
+        
+    }
+    
+    __device__ void warpReduce(volatile float *sdata, size_t tid) {
+        sdata[tid] += sdata[tid + 32];
+        sdata[tid] += sdata[tid + 16];
+        sdata[tid] += sdata[tid + 8];
+        sdata[tid] += sdata[tid + 4];
+        sdata[tid] += sdata[tid + 2];
+        sdata[tid] += sdata[tid + 1];
+    }
+    
+    __global__ void  reduceNorm2(float *g_idata, float *g_odata, size_t n){
+        extern __shared__ volatile float sdata[];
+        //http://stackoverflow.com/a/35133396/1485872
+        size_t tid = threadIdx.x;
+        size_t i = blockIdx.x*blockDim.x + tid;
+        size_t gridSize = blockDim.x*gridDim.x;
+        float mySum = 0;
+        float value=0;
+        while (i < n) {
+            value=g_idata[i]; //avoid reading twice
+            mySum += value*value;
+            i += gridSize;
+        }
+        sdata[tid] = mySum;
+        __syncthreads();
+        
+        if (tid < 512)
+            sdata[tid] += sdata[tid + 512];
+        __syncthreads();
+        if (tid < 256)
+            sdata[tid] += sdata[tid + 256];
+        __syncthreads();
+        
+        if (tid < 128)
+            sdata[tid] += sdata[tid + 128];
+        __syncthreads();
+        
+        if (tid <  64)
+            sdata[tid] += sdata[tid + 64];
+        __syncthreads();
+        
+        
+#if (__CUDA_ARCH__ >= 300)
+        if ( tid < 32 )
+        {
+            mySum = sdata[tid] + sdata[tid + 32];
+            for (int offset = warpSize/2; offset > 0; offset /= 2) {
+                mySum += __shfl_down_sync(0xFFFFFFFF, mySum, offset,32);
+            }
+        }
+#else
+        if (tid < 32) {
+            warpReduce(sdata, tid);
+            mySum = sdata[0];
+        }
+#endif
+        if (tid == 0) g_odata[blockIdx.x] = mySum;
+    }
+    
+    __global__ void  reduceSum(float *g_idata, float *g_odata, size_t n){
+        extern __shared__ volatile float sdata[];
+        //http://stackoverflow.com/a/35133396/1485872
+        size_t tid = threadIdx.x;
+        size_t i = blockIdx.x*blockDim.x + tid;
+        size_t gridSize = blockDim.x*gridDim.x;
+        float mySum = 0;
+        // float value=0;
+        while (i < n) {
+            mySum += g_idata[i];
+            i += gridSize;
+        }
+        sdata[tid] = mySum;
+        __syncthreads();
+        
+        if (tid < 512)
+            sdata[tid] += sdata[tid + 512];
+        __syncthreads();
+        if (tid < 256)
+            sdata[tid] += sdata[tid + 256];
+        __syncthreads();
+        
+        if (tid < 128)
+            sdata[tid] += sdata[tid + 128];
+        __syncthreads();
+        
+        if (tid <  64)
+            sdata[tid] += sdata[tid + 64];
+        __syncthreads();
+        
+        
+#if (__CUDA_ARCH__ >= 300)
+        if ( tid < 32 )
+        {
+            mySum = sdata[tid] + sdata[tid + 32];
+            for (int offset = warpSize/2; offset > 0; offset /= 2) {
+                mySum += __shfl_down_sync(0xFFFFFFFF, mySum, offset,32);
+            }
+        }
+#else
+        if (tid < 32) {
+            warpReduce(sdata, tid);
+            mySum = sdata[0];
+        }
+#endif
+        if (tid == 0) g_odata[blockIdx.x] = mySum;
+    }
+    
+    
+    
+    
+// main function
+    void pocs_tv(const float* img,float* dst,float alpha,const long* image_size, int maxIter){
+        
+        
+       
+        
+        // Prepare for MultiGPU
+        int deviceCount = 0;
+        cudaGetDeviceCount(&deviceCount);
+        cudaCheckErrors("Device query fail");
+        if (deviceCount == 0) {
+            mexErrMsgIdAndTxt("minimizeTV:POCS_TV:GPUselect","There are no available device(s) that support CUDA\n");
+        }
+        //
+        // CODE assumes
+        // 1.-All available devices are usable by this code
+        // 2.-All available devices are equal, they are the same machine (warning trhown)
+        int dev;
+        char * devicenames;
+        cudaDeviceProp deviceProp;
+        
+        for (dev = 0; dev < deviceCount; dev++) {
+            cudaSetDevice(dev);
+            cudaGetDeviceProperties(&deviceProp, dev);
+            if (dev>0){
+                if (strcmp(devicenames,deviceProp.name)!=0){
+                    mexWarnMsgIdAndTxt("minimizeTV:POCS_TV:GPUselect","Detected one (or more) different GPUs.\n This code is not smart enough to separate the memory GPU wise if they have different computational times or memory limits.\n First GPU parameters used. If the code errors you might need to change the way GPU selection is performed. \n POCS_TV.cu line 277.");
+                    break;
+                }
+            }
+            devicenames=deviceProp.name;
+        }
+        
+        
+        // We don't know if the devices are being used. lets check that. and only use the amount of memory we need.
+        size_t memfree;
+        size_t memtotal;
+        size_t mem_GPU_global;
+        for (dev = 0; dev < deviceCount; dev++){
+            cudaSetDevice(dev);
+            cudaMemGetInfo(&memfree,&memtotal);
+            if(dev==0) mem_GPU_global=memfree;
+            if(memfree<memtotal/2){
+                mexErrMsgIdAndTxt("minimizeTV:POCS_TV:GPU","One (or more) of your GPUs is being heavily used by another program (possibly graphics-based).\n Free the GPU to run TIGRE\n");
+            }
+            cudaCheckErrors("Check mem error");
+            
+            mem_GPU_global=(memfree<mem_GPU_global)?memfree:mem_GPU_global;
+        }
+        mem_GPU_global=(size_t)((double)mem_GPU_global*0.95);
+        
+        
+        // %5 of free memory shoudl be enough, we have almsot no variables in these kernels
+        size_t total_pixels              = image_size[0] * image_size[1]  * image_size[2] ;
+        size_t mem_slice_image           = sizeof(float)* image_size[0] * image_size[1]  ;
+        size_t mem_size_image            = sizeof(float)* total_pixels;
+        size_t mem_auxiliary             = sizeof(float)* (total_pixels + MAXTHREADS - 1) / MAXTHREADS;
+        
+        // Decide how are we handling the distribution of computation
+        size_t mem_img_each_GPU;
+        
+        unsigned int buffer_length=2;
+        //Does everything fit in the GPU?
+        unsigned int slices_per_split;
+        unsigned int splits=1; // if the number does not fit in an uint, you have more serious trouble than this.
+        if(mem_GPU_global> 3*mem_size_image+3*(deviceCount-1)*mem_slice_image*buffer_length+mem_auxiliary){
+            // We only need to split if we have extra GPUs
+            slices_per_split=(image_size[2]+deviceCount-1)/deviceCount;
+            mem_img_each_GPU=mem_slice_image*((slices_per_split+buffer_length*2));
+        }else{
+            // As mem_auxiliary is not expected to be a large value (for a 2000^3 image is around 28Mbytes), lets for now assume we need it all
+            size_t mem_free=mem_GPU_global-mem_auxiliary;
+            
+            splits=(unsigned int)(ceil(((float)(3*mem_size_image)/(float)(deviceCount))/mem_free));
+            // Now, there is an overhead here, as each splits should have 2 slices more, to accoutn for overlap of images.
+            // lets make sure these 2 slices fit, if they do not, add 1 to splits.
+            slices_per_split=(image_size[2]+deviceCount*splits-1)/(deviceCount*splits);
+            mem_img_each_GPU=(mem_slice_image*(slices_per_split+buffer_length*2));
+            
+            // if the new stuff does not fit in the GPU, it measn we are in the edge case where adding that extra slice will overflow memory
+            if (mem_GPU_global< 3*mem_img_each_GPU+mem_auxiliary){
+                // one more splot shoudl do the job, as its an edge case.
+                splits++;
+                //recompute for later
+                slices_per_split=(image_size[2]+deviceCount*splits-1)/(deviceCount*splits); // amountf of slices that fit on a GPU. Later we add 2 to these, as we need them for overlap
+                mem_img_each_GPU=(mem_slice_image*(slices_per_split+buffer_length*2));
+            }
+
+
+            // How many EXTRA buffer slices should be able to fit in here??!?!
+            // Only do it if there are splits needed. 
+            if(splits>1){
+                mem_free=mem_GPU_global-(3*mem_img_each_GPU+mem_auxiliary);
+                unsigned int extra_buff=(mem_free/mem_slice_image); 
+                buffer_length=(extra_buff/2)/3; // we need double whatever this results in, rounded down.
+                buffer_length=max(buffer_length,2);// minimum 2
+                mem_img_each_GPU=mem_slice_image*(slices_per_split+buffer_length*2);
+                
+            }else{
+                buffer_length=2;
+            }
+
+            // Assert
+            if (mem_GPU_global< 3*mem_img_each_GPU+mem_auxiliary){
+                mexErrMsgIdAndTxt("minimizeTV:POCS_TV:GPU","Assertion Failed. Logic behind spliting flawed! Please tell: ander.biguri@gmail.com\n");
+            }
+        }
+        
+        
+         // Assert
+       
+        if ((slices_per_split+buffer_length*2)*image_size[0]*image_size[1]* sizeof(float)!= mem_img_each_GPU){
+            mexErrMsgIdAndTxt("minimizeTV:POCS_TV:GPU","Assertion Failed. Memory needed calculation broken! Please tell: ander.biguri@gmail.com\n");
+        }
+        
+        
+//         mexPrintf("mem_img_each_GPU :%zu\n",mem_img_each_GPU);
+//         mexPrintf("mem_GPU_global :%zu\n",mem_GPU_global);
+//         mexPrintf("mem_auxiliary :%zu\n",mem_auxiliary);
+//         mexPrintf("slices_per_split*mem_slice_image :%zu\n",(size_t)(slices_per_split*mem_slice_image));
+//         mexPrintf("splits :%u\n",splits);
+//         mexPrintf("deviceCount :%u\n",deviceCount);
+//         mexPrintf("buffer_length :%u\n",buffer_length);
+       
+        
+//         return;
+        float** d_image=    (float**)malloc(deviceCount*sizeof(float*));
+        float** d_dimgTV=   (float**)malloc(deviceCount*sizeof(float*));
+        float** d_norm2aux= (float**)malloc(deviceCount*sizeof(float*));
+        float** d_norm2=    (float**)malloc(deviceCount*sizeof(float*));
+         
+        // allocate memory in each GPU
+        for (dev = 0; dev < deviceCount; dev++){
+            cudaSetDevice(dev);
+            
+            
+            cudaMalloc((void**)&d_image[dev]    , mem_img_each_GPU);
+            cudaMemset(d_image[dev],0           , mem_img_each_GPU);
+            cudaMalloc((void**)&d_dimgTV[dev]   , mem_img_each_GPU);
+            cudaMalloc((void**)&d_norm2[dev]    , slices_per_split*mem_slice_image);
+            cudaMalloc((void**)&d_norm2aux[dev] , mem_auxiliary);
+            cudaCheckErrors("Malloc  error");
+            
+            
+        }
+       unsigned long long buffer_pixels=buffer_length*image_size[0]*image_size[1];
+        float* buffer;
+        if(splits>1){
+            mexWarnMsgIdAndTxt("minimizeTV:POCS_TV:Image_split","Your image can not be fully split between the available GPUs. The computation of minTV will be significantly slowed due to the image size.\nApproximated mathematics turned on for computational speed.");
+        }else{
+            buffer=(float*)malloc(buffer_pixels*sizeof(float));
+        }
+        
+        
+        
+        // For the reduction
+        
+        
+        double totalsum_prev;
+        double totalsum;
+        float sum_curr_spl;
+        
+        float* sumnorm2=(float*)malloc(deviceCount*sizeof(float));
+        
+        unsigned int curr_slices;
+        unsigned long long curr_pixels;
+        
+      
+        for(unsigned int i=0;i<maxIter;i+=(buffer_length-1)){
+            if(splits>1){
+                totalsum_prev=0;
+            }
+            for(unsigned int sp=0;sp<splits;sp++){
+                
+                // For each iteration we need to comptue all the image. The ordering of these loops
+                // need to be like this due to the boudnign layers between slpits. If more than 1 split is needed
+                // for each GPU then there is no other way that taking the entire memory out of GPU and putting it back.
+                // If the memory can be shared ebtween GPUs fully without extra splits, then there is an easy way of syncronizing the memory
+                
+                // Copy image to memory
+                size_t linear_idx_start;
+                if(i==0){
+                    for (dev = 0; dev < deviceCount; dev++){
+                        cudaSetDevice(dev);
+
+                        
+                        curr_slices=((sp*deviceCount+dev+1)*slices_per_split<image_size[2])?  slices_per_split:  image_size[2]-slices_per_split*(sp*deviceCount+dev);
+                        curr_pixels=curr_slices*image_size[0]*image_size[1];
+                        linear_idx_start=image_size[0]*image_size[1]*slices_per_split*(sp*deviceCount+dev);
+                        
+                        
+                        cudaMemcpyAsync(d_image[dev]+buffer_pixels, &img[linear_idx_start], curr_pixels*sizeof(float), cudaMemcpyHostToDevice);
+               
+                        // if its not the last, copy also the intersection buffer.
+                        if((sp*deviceCount+dev)<deviceCount*splits-1){
+                            cudaMemcpyAsync(d_image[dev]+curr_pixels+buffer_pixels, &img[linear_idx_start]+curr_pixels, buffer_pixels*sizeof(float), cudaMemcpyHostToDevice);
+                        }
+                        // if its not the first, copy also the intersection buffer.
+                        if((sp*deviceCount+dev)){
+                            cudaMemcpyAsync(d_image[dev], &img[linear_idx_start]-buffer_pixels, buffer_pixels*sizeof(float), cudaMemcpyHostToDevice);
+   
+                        }
+                        
+                    }
+                }
+                cudaDeviceSynchronize();
+                cudaCheckErrors("Memcpy failure");
+                
+                // if we need to split and its not the first iteration, then we need to copy from Host memory the previosu result.
+                if (splits>1 & i>0){
+                       
+                    for (dev = 0; dev < deviceCount; dev++){
+                        curr_slices=((sp*deviceCount+dev+1)*slices_per_split<image_size[2])?  slices_per_split:  image_size[2]-slices_per_split*(sp*deviceCount+dev);
+                        linear_idx_start=image_size[0]*image_size[1]*slices_per_split*(sp*deviceCount+dev);
+                        curr_pixels=curr_slices*image_size[0]*image_size[1];
+                        
+                        cudaSetDevice(dev);
+                        cudaMemcpyAsync(d_image[dev]+buffer_pixels, &dst[linear_idx_start], curr_pixels*sizeof(float), cudaMemcpyHostToDevice);
+                        
+                        // if its not the last, copy also the intersection buffer.
+                        if((sp*deviceCount+dev)<deviceCount*splits-1){
+                            
+                            cudaMemcpyAsync(d_image[dev]+curr_pixels+buffer_pixels, &dst[linear_idx_start]+curr_pixels, buffer_pixels*sizeof(float), cudaMemcpyHostToDevice);
+                        }
+                        // if its not the first, copy also the intersection buffer.
+                        if((sp*deviceCount+dev)){
+                            cudaMemcpyAsync(d_image[dev], &dst[linear_idx_start]-buffer_pixels,buffer_pixels*sizeof(float), cudaMemcpyHostToDevice);
+                        }
+                        
+                    }
+                    
+                }
+                cudaDeviceSynchronize();
+                cudaCheckErrors("Memcpy failure on multi split");
+                
+                for(unsigned int ib=0;  (ib<(buffer_length-1)) && ((i+ib)<maxIter);  ib++){
+                    
+                    // For the gradient
+                    dim3 blockGrad(10, 10, 10);
+                    dim3 gridGrad((image_size[0]+blockGrad.x-1)/blockGrad.x, (image_size[1]+blockGrad.y-1)/blockGrad.y, (curr_slices+buffer_length*2+blockGrad.z-1)/blockGrad.z);
+                    
+                    for (dev = 0; dev < deviceCount; dev++){
+                        cudaSetDevice(dev);
+                        curr_slices=((sp*deviceCount+dev+1)*slices_per_split<image_size[2])?  slices_per_split:  image_size[2]-slices_per_split*(sp*deviceCount+dev);
+                        // Compute the gradient of the TV norm
+                        
+                        // I Dont understand why I need to store 2 layers to compute correctly with 1 buffer. The bounding checks shoudl
+                        // be enough but they are not.
+                        gradientTV<<<gridGrad, blockGrad>>>(d_image[dev],d_dimgTV[dev],(long)(curr_slices+buffer_length*2-1), image_size[1],image_size[0]);
+                        
+                    }
+                    
+                    cudaDeviceSynchronize();
+                    cudaCheckErrors("Gradient");
+                    
+                    for (dev = 0; dev < deviceCount; dev++){
+                        cudaSetDevice(dev);
+                        curr_slices=((sp*deviceCount+dev+1)*slices_per_split<image_size[2])?  slices_per_split:  image_size[2]-slices_per_split*(sp*deviceCount+dev);
+                        // no need to copy the 2 aux slices here
+                        cudaMemcpyAsync(d_norm2[dev], d_dimgTV[dev]+buffer_pixels, image_size[0]*image_size[1]*curr_slices*sizeof(float), cudaMemcpyDeviceToDevice);
+                    }
+                    cudaDeviceSynchronize();
+                    cudaCheckErrors("Copy from gradient call error");
+                    
+                    
+                    // Compute the L2 norm of the gradint. For that, reduction is used.
+                    //REDUCE
+                    for (dev = 0; dev < deviceCount; dev++){
+                        cudaSetDevice(dev);
+                        curr_slices=((sp*deviceCount+dev+1)*slices_per_split<image_size[2])?  slices_per_split:  image_size[2]-slices_per_split*(sp*deviceCount+dev);
+                        
+                        total_pixels=curr_slices*image_size[0]*image_size[1];
+                        
+                        size_t dimblockRed = MAXTHREADS;
+                        size_t dimgridRed = (total_pixels + MAXTHREADS - 1) / MAXTHREADS;
+                        reduceNorm2 << <dimgridRed, dimblockRed, MAXTHREADS*sizeof(float) >> >(d_norm2[dev], d_norm2aux[dev], total_pixels);
+                        //cudaDeviceSynchronize();
+                        //cudaCheckErrors("reduce1");
+                        if (dimgridRed > 1) {
+                            reduceSum << <1, dimblockRed, MAXTHREADS*sizeof(float) >> >(d_norm2aux[dev], d_norm2[dev], dimgridRed);
+                            //cudaCheckErrors("reduce2");
+                            //cudaDeviceSynchronize();
+                            cudaMemcpyAsync(&sumnorm2[dev], d_norm2[dev], sizeof(float), cudaMemcpyDeviceToHost);
+                            //cudaCheckErrors("cudaMemcpy reduce1");
+                        }
+                        else {
+                            cudaMemcpyAsync(&sumnorm2[dev], d_norm2aux[dev], sizeof(float), cudaMemcpyDeviceToHost);
+                            //cudaCheckErrors("cudaMemcpy reduce2");
+                        }
+                    }
+                    cudaDeviceSynchronize();
+                    cudaCheckErrors("Reduction error");
+                    
+                    
+                    
+                    sum_curr_spl=0;
+                    // this is CPU code
+                    for (dev = 0; dev < deviceCount; dev++){
+                        sum_curr_spl+=sumnorm2[dev];
+                    }
+                    sum_curr_spl+=0.0000001f;
+                    
+                    if(i>0 && splits>1){
+                        //totalsum=totalsum_prev;
+                    }else{
+                        totalsum=sum_curr_spl;
+                    }
+                    
+                    
+                    for (dev = 0; dev < deviceCount; dev++){
+                        cudaSetDevice(dev);
+                        curr_slices=((sp*deviceCount+dev+1)*slices_per_split<image_size[2])?  slices_per_split:  image_size[2]-slices_per_split*(sp*deviceCount+dev);
+                        total_pixels=curr_slices*image_size[0]*image_size[1];
+                        //NOMRALIZE
+                        //in a Tesla, maximum blocks =15 SM * 4 blocks/SM
+                        divideArrayScalar  <<<60,MAXTHREADS>>>(d_dimgTV[dev]+buffer_pixels,(float)sqrt(totalsum),total_pixels);
+                        //cudaDeviceSynchronize();
+                        //cudaCheckErrors("Division error");
+                        //MULTIPLY HYPERPARAMETER
+                        multiplyArrayScalar<<<60,MAXTHREADS>>>(d_dimgTV[dev]+buffer_pixels,alpha,   total_pixels);
+                    }
+                    cudaDeviceSynchronize();
+                    cudaCheckErrors("Scalar operations error");
+                    
+                    //SUBSTRACT GRADIENT
+                    //////////////////////////////////////////////
+                    for (dev = 0; dev < deviceCount; dev++){
+                        cudaSetDevice(dev);
+                        curr_slices=((sp*deviceCount+dev+1)*slices_per_split<image_size[2])?  slices_per_split:  image_size[2]-slices_per_split*(sp*deviceCount+dev);
+                        total_pixels=curr_slices*image_size[0]*image_size[1];
+                        
+                        substractArrays<<<60,MAXTHREADS>>>(d_image[dev]+buffer_pixels,d_dimgTV[dev]+buffer_pixels, total_pixels);
+                    }
+                    
+                }
+//                 mexPrintf("At least I got here\n");
+//                 return;
+                // Syncronize mathematics, make sure bounding pixels are correct
+                cudaDeviceSynchronize();
+                if(splits==1){
+                    for(dev=0; dev<deviceCount;dev++){
+                        curr_slices=((sp*deviceCount+dev+1)*slices_per_split<image_size[2])?  slices_per_split:  image_size[2]-slices_per_split*(sp*deviceCount+dev);
+                        total_pixels=curr_slices*image_size[0]*image_size[1];
+                        if (dev<deviceCount-1){
+                            cudaSetDevice(dev+1);
+                            cudaMemcpy(buffer, d_image[dev+1], buffer_pixels*sizeof(float), cudaMemcpyDeviceToHost);
+                            cudaSetDevice(dev);
+                            cudaMemcpy(d_image[dev]+total_pixels+buffer_pixels,buffer, buffer_pixels*sizeof(float), cudaMemcpyHostToDevice);
+                            
+                            
+                        }
+                        if (dev>0){
+                            cudaSetDevice(dev-1);
+                            cudaMemcpy(buffer, d_image[dev-1]+total_pixels+buffer_pixels, buffer_pixels*sizeof(float), cudaMemcpyDeviceToHost);
+                            cudaSetDevice(dev);
+                            cudaMemcpy(d_image[dev],buffer, buffer_pixels*sizeof(float), cudaMemcpyHostToDevice);
+                        }
+                    }
+                }else{
+                    
+                    // We need to take it out :(
+                    for(dev=0; dev<deviceCount;dev++){
+                        cudaSetDevice(dev);
+                        
+                        curr_slices=((sp*deviceCount+dev+1)*slices_per_split<image_size[2])?  slices_per_split:  image_size[2]-slices_per_split*(sp*deviceCount+dev);
+                        linear_idx_start=image_size[0]*image_size[1]*slices_per_split*(sp*deviceCount+dev);
+                        total_pixels=curr_slices*image_size[0]*image_size[1];
+                        cudaMemcpy(&dst[linear_idx_start], d_image[dev]+buffer_pixels,total_pixels*sizeof(float), cudaMemcpyDeviceToHost);
+                    }
+                }
+                cudaDeviceSynchronize();
+                cudaCheckErrors("Memory gather error");
+                
+                totalsum_prev+=sum_curr_spl;
+            }
+            totalsum=totalsum_prev;
+        }
+        // If there has not been splits, we still have data in memory
+        if(splits==1){
+            for(dev=0; dev<deviceCount;dev++){
+                cudaSetDevice(dev);
+                
+                curr_slices=((dev+1)*slices_per_split<image_size[2])?  slices_per_split:  image_size[2]-slices_per_split*dev;
+                total_pixels=curr_slices*image_size[0]*image_size[1];
+                cudaMemcpy(dst+slices_per_split*image_size[0]*image_size[1]*dev, d_image[dev]+buffer_pixels,total_pixels*sizeof(float), cudaMemcpyDeviceToHost);
+            }
+        }
+        cudaCheckErrors("Copy result back");
+        
+        for(dev=0; dev<deviceCount;dev++){
+            cudaSetDevice(dev);
+            cudaFree(d_image[dev]);
+            cudaFree(d_norm2aux[dev]);
+            cudaFree(d_dimgTV[dev]);
+            cudaFree(d_norm2[dev]);
+        }
+        cudaCheckErrors("Memory free");
+        cudaDeviceReset();
+    }
+    