TIGRE: Tomographic Iterative GPU-based Reconstruction Toolbox
======
<<<<<<< HEAD
https://img.shields.io/pypi/v/pytigre.svg

=======
>>>>>>> 8e2cd795
TIGRE is a MATLAB and Python/CUDA toolbox for fast and accurate 3D tomographic 
reconstruction (any geometry), created jointly by University of Bath's Engineering Tomography Lab and CERN. 

The aim of TIGRE is to provide a wide range of easy-to-use iterative algorithms to the tomographic research community. 
We would like to build a stronger bridge between algorithm researchers and
imaging researchers, by encouraging and supporting contributions from both sides into
TIGRE. 

TIGRE is free to use and distribute, use it, modify it, break it, share it; 
the only requirement is proper referencing to the authors.


If you wish to be added to the mailing list of TIGRE, please send an email to tigre.toolbox@gmail.com. 
We will only contact you whenever a new version of TIGRE is released or with important news.

TIGRE is still being developed and we are still adding new features to it. If you have any request for your specific application, do not hesitate to contact us!


[Read the PhD Thesis of Ander Biguri](https://github.com/AnderBiguri/PhDThesis) for a detailed description of TIGRE, iterative algorithms and GPU computing, among other things. 



Donwload: [https://github.com/CERN/TIGRE/releases][7]


## **NEWS**

There is a somehow working version of Python that still needs a bit of work regarding setup.
If you are interested in contributing, please contact us. 


## **TIGRE features**:

  - Fast, state of the art projection using two modes of ray tracing (interpolation or Siddon (Jacob))

  - Fast, state of the art backprojection using two modes (FDK weight or matched weight (for krylov subspace algorithms)) 
  
  - Wide geometric flexibility, being possible to change most parameters per-projeciton

  - A wide range of algorithms with multiple configurations for each 
      - FDK
      - Gradien descend family
        - SART                    
        - OS-SART                
        - SIRT
      - Krylov Subspace
        - CGLS
      - Statistical methods
        - MLEM
      - Total Variation
        - ADS-POCS               
        - OSC-POCS              
        - B-ADS-POCS-&#946;       
        - SART-TV
        - PCSD
        - AwASD-POCS
        - AwPCSD
      

  - TV denoising for 3D images

  - A variety of basic plotting functions

  - Quality measures


## How to install TIGRE

(Tested on win 64 and Linux 64 machines, please [report any 
issue][2] if it doesnt work in other arch/OS)
 
   - Download TIGRE from the downloads page
   
   - Install  CUDA Toolkit (the later, the better)
     Download [here][1]
     
   - Install a compatible compiler (the Best option Visual Studio 2013 - if you use VS2017 it may cause problems because VSCOMMTOOLS14 in VS2017 has completely different directory structure)
   
   - Run Compile.m

If it doesn't work
   
   - Make sure a compiler is set up in your MATLAB. run `mex -setup`. If a 
     compiler is not set up, make sure you download one (some are free)
     and run mex -setup again.
   
   - Make sure the xml file for compiling is properly set up. E.g. in Linux 64 bit machines
     mex_CUDA_glnxa64.xml should be present, and inside it the proper links to CUDA will have to be set up.

   - On linux machines, make sure you modify `mex_CUDA_glnxa64.xml` line 44 to the correct path to libcudart on your system.
   
   - Try `getenv('CUDA_PATH')`. If it doesn't return the path of the compiler, then try `setenv('CUDA_PATH','C:\Program Files\NVIDIA GPU Computing Toolkit\CUDA\v8.0')` (change with your CUDA path)
   
   - Run Compile.m

   - TIGRE should be ready to use!


## Some fancy images

TIGRE gets this:

![Imgur](http://i.imgur.com/ahnFc05.gif?1)

And transforms it to this:

![this image](http://i.imgur.com/NcVEac2.gif?1)
 
And much more! There are 11 algorithms that will behave differently for different data!
Just get it, and try your data! 



## Getting started & Documentation


The first thing you need to do is run `InitTIGRE`, to initialize all the 
folders and subfolders if the toolbox.

Currently the documentation is included in each of the functions. You can access it 
by typing `help function_name` or by selecting the function in the editor and pressing F1.
Additionally, the demos should include all the necessary documentation and examples of use.



## Issues

If you have any issues with compiling/running TIGRE, or you found a bug in
the code, please report it on [the issues page][2]<sup>&#8727;</sup>.

Please, be as clear as  possible with the description of the problem.
If it is a specific problem in a specific scenario, provide a *Minimum 
Complete Verifiable Example* of the problem (see [Stackoverflow.com's definition][3]);

<sup>&#8727;</sup> **Protip** you can [label the Issues by topic][4]

## I want to contribute! 

Wow! We are glad you do! Please, if you want to contribute new methods, 
algorithms, pre- or post- processing techniques, bug-fixes, documentation, or
*anything* you thing it can help the community, please, do! We encourage
this behaviour!

*But how?* 

Easy! you can download the git repo, and make a pull request with your 
contribution. We will review it and add it if its suited for TIGRE. 

If you don't know how git
works<sup>1</sup> you can also send an email us to tigre.toolbox@gmail.com 
with your contribution, and an explanation of what it does and how. We will
review and add the contribution if suited.

If your contribution can be linked to a published, peer-reviewed article or
an arXiv entry, please let us know so we can make sure the `citeme` function
includes your contributions.

## FAQ

**Q: I get "the launch timed out and was terminated" error when I run big images
in my computer**

*A: This happens because your GPU takes too long (according to the OS) to finish
running the code. Don't worry, too long means about 100ms or so. However, you need
to make sure to change the OS's GPU watchdog time. 
If you are working on a TESLA, setting the TESLA to TCC mode will fix the problem.*

**Q: After running something I got an error in Ax or Atb and now nothing works**

*A: Unfortunately when CUDA has an error, it hungs. You need to restart MATLAB to fix
this. Hopefully we can find a solution for this without the need of restarting MATLAB*

**Q: Does it work in MATLAB XXXX with Compiler XXXX in OS XXXX**

*A: In general, it should, as long as you are following both CUDAs and MATLABs supportedcompilers.
The truth is that there are few compilers that fit the eligibility criteria for both. MATLAB version and OS 
should not be a problem.*

**Q: I get a fair amount of warnings when I compile the code, what is happening?**

*A: Do not worry about the warnings. We are perfectly aware of them and know that they will have no 
effect whatsoever in the correct execution (both in computational time and accuracy) of the code.*

## Licensing

TIGRE toolbox is released under the BSD License, meaning you can use and modify 
the software freely in any case, but you **must** give attribution to the original authors.
For more information, read the license file or the [BSD License Definition][5] or [the license file][6]

## Contact

*Before contacting* consider that you might be able to let us know any problem TIGRE may have by
[raising an issue][2] and [labeling accordingly][4]. 

If you want to contact us for other reasons than an issue with the tool, please send us an email to

tigre.toolbox@gmail.com

or contact the author directly in

ander.biguri@gmail.com

We will make an effort to answer as soon as we can.

## Referencing TIGRE

If you use TIGRE in any publications, please reference the following paper:

**TIGRE: A MATLAB-GPU toolbox for CBCT image reconstruction**
*Ander Biguri, Manjit Dosanjh, Steven Hancock, and Manuchehr Soleimani*
**Biomedical Physics & Engineering Express, Volume 2, Number 5**
[Read the article (Open Access)][8]

Also, if you use any algorithm, you should reference the corresponding creator
of the algorithms. If you don't know the article, use `citeme('NameOfFunction')`
and the right reference will appear.


---

<sup>1</sup> You can learn, it is very useful!


[1]: https://developer.nvidia.com/cuda-downloads
[2]: https://github.com/CERN/TIGRE/issues
[3]: https://stackoverflow.com/help/mcve
[4]: https://help.github.com/articles/applying-labels-to-issues-and-pull-requests/
[5]: http://www.linfo.org/bsdlicense.html
[6]: https://github.com/CERN/TIGRE/blob/master/LICENSE
[7]: https://github.com/CERN/TIGRE/releases
[8]: http://iopscience.iop.org/article/10.1088/2057-1976/2/5/055010
<|MERGE_RESOLUTION|>--- conflicted
+++ resolved
@@ -1,238 +1,233 @@
-TIGRE: Tomographic Iterative GPU-based Reconstruction Toolbox
-======
-<<<<<<< HEAD
-https://img.shields.io/pypi/v/pytigre.svg
-
-=======
->>>>>>> 8e2cd795
-TIGRE is a MATLAB and Python/CUDA toolbox for fast and accurate 3D tomographic 
-reconstruction (any geometry), created jointly by University of Bath's Engineering Tomography Lab and CERN. 
-
-The aim of TIGRE is to provide a wide range of easy-to-use iterative algorithms to the tomographic research community. 
-We would like to build a stronger bridge between algorithm researchers and
-imaging researchers, by encouraging and supporting contributions from both sides into
-TIGRE. 
-
-TIGRE is free to use and distribute, use it, modify it, break it, share it; 
-the only requirement is proper referencing to the authors.
-
-
-If you wish to be added to the mailing list of TIGRE, please send an email to tigre.toolbox@gmail.com. 
-We will only contact you whenever a new version of TIGRE is released or with important news.
-
-TIGRE is still being developed and we are still adding new features to it. If you have any request for your specific application, do not hesitate to contact us!
-
-
-[Read the PhD Thesis of Ander Biguri](https://github.com/AnderBiguri/PhDThesis) for a detailed description of TIGRE, iterative algorithms and GPU computing, among other things. 
-
-
-
-Donwload: [https://github.com/CERN/TIGRE/releases][7]
-
-
-## **NEWS**
-
-There is a somehow working version of Python that still needs a bit of work regarding setup.
-If you are interested in contributing, please contact us. 
-
-
-## **TIGRE features**:
-
-  - Fast, state of the art projection using two modes of ray tracing (interpolation or Siddon (Jacob))
-
-  - Fast, state of the art backprojection using two modes (FDK weight or matched weight (for krylov subspace algorithms)) 
-  
-  - Wide geometric flexibility, being possible to change most parameters per-projeciton
-
-  - A wide range of algorithms with multiple configurations for each 
-      - FDK
-      - Gradien descend family
-        - SART                    
-        - OS-SART                
-        - SIRT
-      - Krylov Subspace
-        - CGLS
-      - Statistical methods
-        - MLEM
-      - Total Variation
-        - ADS-POCS               
-        - OSC-POCS              
-        - B-ADS-POCS-&#946;       
-        - SART-TV
-        - PCSD
-        - AwASD-POCS
-        - AwPCSD
-      
-
-  - TV denoising for 3D images
-
-  - A variety of basic plotting functions
-
-  - Quality measures
-
-
-## How to install TIGRE
-
-(Tested on win 64 and Linux 64 machines, please [report any 
-issue][2] if it doesnt work in other arch/OS)
- 
-   - Download TIGRE from the downloads page
-   
-   - Install  CUDA Toolkit (the later, the better)
-     Download [here][1]
-     
-   - Install a compatible compiler (the Best option Visual Studio 2013 - if you use VS2017 it may cause problems because VSCOMMTOOLS14 in VS2017 has completely different directory structure)
-   
-   - Run Compile.m
-
-If it doesn't work
-   
-   - Make sure a compiler is set up in your MATLAB. run `mex -setup`. If a 
-     compiler is not set up, make sure you download one (some are free)
-     and run mex -setup again.
-   
-   - Make sure the xml file for compiling is properly set up. E.g. in Linux 64 bit machines
-     mex_CUDA_glnxa64.xml should be present, and inside it the proper links to CUDA will have to be set up.
-
-   - On linux machines, make sure you modify `mex_CUDA_glnxa64.xml` line 44 to the correct path to libcudart on your system.
-   
-   - Try `getenv('CUDA_PATH')`. If it doesn't return the path of the compiler, then try `setenv('CUDA_PATH','C:\Program Files\NVIDIA GPU Computing Toolkit\CUDA\v8.0')` (change with your CUDA path)
-   
-   - Run Compile.m
-
-   - TIGRE should be ready to use!
-
-
-## Some fancy images
-
-TIGRE gets this:
-
-![Imgur](http://i.imgur.com/ahnFc05.gif?1)
-
-And transforms it to this:
-
-![this image](http://i.imgur.com/NcVEac2.gif?1)
- 
-And much more! There are 11 algorithms that will behave differently for different data!
-Just get it, and try your data! 
-
-
-
-## Getting started & Documentation
-
-
-The first thing you need to do is run `InitTIGRE`, to initialize all the 
-folders and subfolders if the toolbox.
-
-Currently the documentation is included in each of the functions. You can access it 
-by typing `help function_name` or by selecting the function in the editor and pressing F1.
-Additionally, the demos should include all the necessary documentation and examples of use.
-
-
-
-## Issues
-
-If you have any issues with compiling/running TIGRE, or you found a bug in
-the code, please report it on [the issues page][2]<sup>&#8727;</sup>.
-
-Please, be as clear as  possible with the description of the problem.
-If it is a specific problem in a specific scenario, provide a *Minimum 
-Complete Verifiable Example* of the problem (see [Stackoverflow.com's definition][3]);
-
-<sup>&#8727;</sup> **Protip** you can [label the Issues by topic][4]
-
-## I want to contribute! 
-
-Wow! We are glad you do! Please, if you want to contribute new methods, 
-algorithms, pre- or post- processing techniques, bug-fixes, documentation, or
-*anything* you thing it can help the community, please, do! We encourage
-this behaviour!
-
-*But how?* 
-
-Easy! you can download the git repo, and make a pull request with your 
-contribution. We will review it and add it if its suited for TIGRE. 
-
-If you don't know how git
-works<sup>1</sup> you can also send an email us to tigre.toolbox@gmail.com 
-with your contribution, and an explanation of what it does and how. We will
-review and add the contribution if suited.
-
-If your contribution can be linked to a published, peer-reviewed article or
-an arXiv entry, please let us know so we can make sure the `citeme` function
-includes your contributions.
-
-## FAQ
-
-**Q: I get "the launch timed out and was terminated" error when I run big images
-in my computer**
-
-*A: This happens because your GPU takes too long (according to the OS) to finish
-running the code. Don't worry, too long means about 100ms or so. However, you need
-to make sure to change the OS's GPU watchdog time. 
-If you are working on a TESLA, setting the TESLA to TCC mode will fix the problem.*
-
-**Q: After running something I got an error in Ax or Atb and now nothing works**
-
-*A: Unfortunately when CUDA has an error, it hungs. You need to restart MATLAB to fix
-this. Hopefully we can find a solution for this without the need of restarting MATLAB*
-
-**Q: Does it work in MATLAB XXXX with Compiler XXXX in OS XXXX**
-
-*A: In general, it should, as long as you are following both CUDAs and MATLABs supportedcompilers.
-The truth is that there are few compilers that fit the eligibility criteria for both. MATLAB version and OS 
-should not be a problem.*
-
-**Q: I get a fair amount of warnings when I compile the code, what is happening?**
-
-*A: Do not worry about the warnings. We are perfectly aware of them and know that they will have no 
-effect whatsoever in the correct execution (both in computational time and accuracy) of the code.*
-
-## Licensing
-
-TIGRE toolbox is released under the BSD License, meaning you can use and modify 
-the software freely in any case, but you **must** give attribution to the original authors.
-For more information, read the license file or the [BSD License Definition][5] or [the license file][6]
-
-## Contact
-
-*Before contacting* consider that you might be able to let us know any problem TIGRE may have by
-[raising an issue][2] and [labeling accordingly][4]. 
-
-If you want to contact us for other reasons than an issue with the tool, please send us an email to
-
-tigre.toolbox@gmail.com
-
-or contact the author directly in
-
-ander.biguri@gmail.com
-
-We will make an effort to answer as soon as we can.
-
-## Referencing TIGRE
-
-If you use TIGRE in any publications, please reference the following paper:
-
-**TIGRE: A MATLAB-GPU toolbox for CBCT image reconstruction**
-*Ander Biguri, Manjit Dosanjh, Steven Hancock, and Manuchehr Soleimani*
-**Biomedical Physics & Engineering Express, Volume 2, Number 5**
-[Read the article (Open Access)][8]
-
-Also, if you use any algorithm, you should reference the corresponding creator
-of the algorithms. If you don't know the article, use `citeme('NameOfFunction')`
-and the right reference will appear.
-
-
----
-
-<sup>1</sup> You can learn, it is very useful!
-
-
-[1]: https://developer.nvidia.com/cuda-downloads
-[2]: https://github.com/CERN/TIGRE/issues
-[3]: https://stackoverflow.com/help/mcve
-[4]: https://help.github.com/articles/applying-labels-to-issues-and-pull-requests/
-[5]: http://www.linfo.org/bsdlicense.html
-[6]: https://github.com/CERN/TIGRE/blob/master/LICENSE
-[7]: https://github.com/CERN/TIGRE/releases
-[8]: http://iopscience.iop.org/article/10.1088/2057-1976/2/5/055010
+TIGRE: Tomographic Iterative GPU-based Reconstruction Toolbox
+======
+TIGRE is a MATLAB and Python/CUDA toolbox for fast and accurate 3D tomographic 
+reconstruction (any geometry), created jointly by University of Bath's Engineering Tomography Lab and CERN. 
+
+The aim of TIGRE is to provide a wide range of easy-to-use iterative algorithms to the tomographic research community. 
+We would like to build a stronger bridge between algorithm researchers and
+imaging researchers, by encouraging and supporting contributions from both sides into
+TIGRE. 
+
+TIGRE is free to use and distribute, use it, modify it, break it, share it; 
+the only requirement is proper referencing to the authors.
+
+
+If you wish to be added to the mailing list of TIGRE, please send an email to tigre.toolbox@gmail.com. 
+We will only contact you whenever a new version of TIGRE is released or with important news.
+
+TIGRE is still being developed and we are still adding new features to it. If you have any request for your specific application, do not hesitate to contact us!
+
+
+[Read the PhD Thesis of Ander Biguri](https://github.com/AnderBiguri/PhDThesis) for a detailed description of TIGRE, iterative algorithms and GPU computing, among other things. 
+
+
+
+Donwload: [https://github.com/CERN/TIGRE/releases][7]
+
+
+## **NEWS**
+
+There is a somehow working version of Python that still needs a bit of work regarding setup.
+If you are interested in contributing, please contact us. 
+
+
+## **TIGRE features**:
+
+  - Fast, state of the art projection using two modes of ray tracing (interpolation or Siddon (Jacob))
+
+  - Fast, state of the art backprojection using two modes (FDK weight or matched weight (for krylov subspace algorithms)) 
+  
+  - Wide geometric flexibility, being possible to change most parameters per-projeciton
+
+  - A wide range of algorithms with multiple configurations for each 
+      - FDK
+      - Gradien descend family
+        - SART                    
+        - OS-SART                
+        - SIRT
+      - Krylov Subspace
+        - CGLS
+      - Statistical methods
+        - MLEM
+      - Total Variation
+        - ADS-POCS               
+        - OSC-POCS              
+        - B-ADS-POCS-&#946;       
+        - SART-TV
+        - PCSD
+        - AwASD-POCS
+        - AwPCSD
+      
+
+  - TV denoising for 3D images
+
+  - A variety of basic plotting functions
+
+  - Quality measures
+
+
+## How to install TIGRE
+
+(Tested on win 64 and Linux 64 machines, please [report any 
+issue][2] if it doesnt work in other arch/OS)
+ 
+   - Download TIGRE from the downloads page
+   
+   - Install  CUDA Toolkit (the later, the better)
+     Download [here][1]
+     
+   - Install a compatible compiler (the Best option Visual Studio 2013 - if you use VS2017 it may cause problems because VSCOMMTOOLS14 in VS2017 has completely different directory structure)
+   
+   - Run Compile.m
+
+If it doesn't work
+   
+   - Make sure a compiler is set up in your MATLAB. run `mex -setup`. If a 
+     compiler is not set up, make sure you download one (some are free)
+     and run mex -setup again.
+   
+   - Make sure the xml file for compiling is properly set up. E.g. in Linux 64 bit machines
+     mex_CUDA_glnxa64.xml should be present, and inside it the proper links to CUDA will have to be set up.
+
+   - On linux machines, make sure you modify `mex_CUDA_glnxa64.xml` line 44 to the correct path to libcudart on your system.
+   
+   - Try `getenv('CUDA_PATH')`. If it doesn't return the path of the compiler, then try `setenv('CUDA_PATH','C:\Program Files\NVIDIA GPU Computing Toolkit\CUDA\v8.0')` (change with your CUDA path)
+   
+   - Run Compile.m
+
+   - TIGRE should be ready to use!
+
+
+## Some fancy images
+
+TIGRE gets this:
+
+![Imgur](http://i.imgur.com/ahnFc05.gif?1)
+
+And transforms it to this:
+
+![this image](http://i.imgur.com/NcVEac2.gif?1)
+ 
+And much more! There are 11 algorithms that will behave differently for different data!
+Just get it, and try your data! 
+
+
+
+## Getting started & Documentation
+
+
+The first thing you need to do is run `InitTIGRE`, to initialize all the 
+folders and subfolders if the toolbox.
+
+Currently the documentation is included in each of the functions. You can access it 
+by typing `help function_name` or by selecting the function in the editor and pressing F1.
+Additionally, the demos should include all the necessary documentation and examples of use.
+
+
+
+## Issues
+
+If you have any issues with compiling/running TIGRE, or you found a bug in
+the code, please report it on [the issues page][2]<sup>&#8727;</sup>.
+
+Please, be as clear as  possible with the description of the problem.
+If it is a specific problem in a specific scenario, provide a *Minimum 
+Complete Verifiable Example* of the problem (see [Stackoverflow.com's definition][3]);
+
+<sup>&#8727;</sup> **Protip** you can [label the Issues by topic][4]
+
+## I want to contribute! 
+
+Wow! We are glad you do! Please, if you want to contribute new methods, 
+algorithms, pre- or post- processing techniques, bug-fixes, documentation, or
+*anything* you thing it can help the community, please, do! We encourage
+this behaviour!
+
+*But how?* 
+
+Easy! you can download the git repo, and make a pull request with your 
+contribution. We will review it and add it if its suited for TIGRE. 
+
+If you don't know how git
+works<sup>1</sup> you can also send an email us to tigre.toolbox@gmail.com 
+with your contribution, and an explanation of what it does and how. We will
+review and add the contribution if suited.
+
+If your contribution can be linked to a published, peer-reviewed article or
+an arXiv entry, please let us know so we can make sure the `citeme` function
+includes your contributions.
+
+## FAQ
+
+**Q: I get "the launch timed out and was terminated" error when I run big images
+in my computer**
+
+*A: This happens because your GPU takes too long (according to the OS) to finish
+running the code. Don't worry, too long means about 100ms or so. However, you need
+to make sure to change the OS's GPU watchdog time. 
+If you are working on a TESLA, setting the TESLA to TCC mode will fix the problem.*
+
+**Q: After running something I got an error in Ax or Atb and now nothing works**
+
+*A: Unfortunately when CUDA has an error, it hungs. You need to restart MATLAB to fix
+this. Hopefully we can find a solution for this without the need of restarting MATLAB*
+
+**Q: Does it work in MATLAB XXXX with Compiler XXXX in OS XXXX**
+
+*A: In general, it should, as long as you are following both CUDAs and MATLABs supportedcompilers.
+The truth is that there are few compilers that fit the eligibility criteria for both. MATLAB version and OS 
+should not be a problem.*
+
+**Q: I get a fair amount of warnings when I compile the code, what is happening?**
+
+*A: Do not worry about the warnings. We are perfectly aware of them and know that they will have no 
+effect whatsoever in the correct execution (both in computational time and accuracy) of the code.*
+
+## Licensing
+
+TIGRE toolbox is released under the BSD License, meaning you can use and modify 
+the software freely in any case, but you **must** give attribution to the original authors.
+For more information, read the license file or the [BSD License Definition][5] or [the license file][6]
+
+## Contact
+
+*Before contacting* consider that you might be able to let us know any problem TIGRE may have by
+[raising an issue][2] and [labeling accordingly][4]. 
+
+If you want to contact us for other reasons than an issue with the tool, please send us an email to
+
+tigre.toolbox@gmail.com
+
+or contact the author directly in
+
+ander.biguri@gmail.com
+
+We will make an effort to answer as soon as we can.
+
+## Referencing TIGRE
+
+If you use TIGRE in any publications, please reference the following paper:
+
+**TIGRE: A MATLAB-GPU toolbox for CBCT image reconstruction**
+*Ander Biguri, Manjit Dosanjh, Steven Hancock, and Manuchehr Soleimani*
+**Biomedical Physics & Engineering Express, Volume 2, Number 5**
+[Read the article (Open Access)][8]
+
+Also, if you use any algorithm, you should reference the corresponding creator
+of the algorithms. If you don't know the article, use `citeme('NameOfFunction')`
+and the right reference will appear.
+
+
+---
+
+<sup>1</sup> You can learn, it is very useful!
+
+
+[1]: https://developer.nvidia.com/cuda-downloads
+[2]: https://github.com/CERN/TIGRE/issues
+[3]: https://stackoverflow.com/help/mcve
+[4]: https://help.github.com/articles/applying-labels-to-issues-and-pull-requests/
+[5]: http://www.linfo.org/bsdlicense.html
+[6]: https://github.com/CERN/TIGRE/blob/master/LICENSE
+[7]: https://github.com/CERN/TIGRE/releases
+[8]: http://iopscience.iop.org/article/10.1088/2057-1976/2/5/055010