[![pip](https://img.shields.io/pypi/v/pytigre.svg?label=pip%20install%20pytigre)]()

TIGRE: Tomographic Iterative GPU-based Reconstruction Toolbox
======
<<<<<<< HEAD
TIGRE is a MATLAB and Python/CUDA toolbox for fast and accurate 3D tomographic 
reconstruction (any geometry), created jointly by University of Bath's Engineering Tomography Lab and CERN. 

The aim of TIGRE is to provide a wide range of easy-to-use iterative algorithms to the tomographic research community. 
We would like to build a stronger bridge between algorithm researchers and
imaging researchers, by encouraging and supporting contributions from both sides into
TIGRE. 

TIGRE is free to use and distribute, use it, modify it, break it, share it; 
the only requirement is proper referencing to the authors.


If you wish to be added to the mailing list of TIGRE, please send an email to tigre.toolbox@gmail.com. 
We will only contact you whenever a new version of TIGRE is released or with important news.

TIGRE is still being developed and we are still adding new features to it. If you have any request for your specific application, do not hesitate to contact us!


[Read the PhD Thesis of Ander Biguri](https://github.com/AnderBiguri/PhDThesis) for a detailed description of TIGRE, iterative algorithms and GPU computing, among other things. 



Donwload: [https://github.com/CERN/TIGRE/releases][7]


## **NEWS**

There is a somehow working version of Python that still needs a bit of work regarding setup.
If you are interested in contributing, please contact us. 


## **TIGRE features**:

  - Fast, state of the art projection using two modes of ray tracing (interpolation or Siddon (Jacob))

  - Fast, state of the art backprojection using two modes (FDK weight or matched weight (for krylov subspace algorithms)) 
=======

TIGRE is an open-source toolbox for fast and accurate 3D tomographic 
reconstruction for any geometry.  Its focus is on iterative algorithms 
for improved image quality that have all been optimized to run on GPUs 
(including multi-GPUs)<sup>1</sup> for improved speed.  It combines the higher level 
abstraction of MATLAB or Python<sup>1</sup>  with the performance of CUDA at a lower level in order to make 
it both fast and easy to use.

TIGRE is free to download and distribute: use it, modify it, add to it, 
share it.  Our aim is to provide a wide range of easy-to-use algorithms 
for the tomographic community "off the shelf".  We would like to build a 
stronger bridge between algorithm developers and imaging 
researchers/clinicians by encouraging and supporting contributions from 
both sides into TIGRE.

TIGRE remains under development as we are still adding new features 
(e.g., motion compensation).  If you have any request for a specific 
application, do not hesitate to [contact us](#contact)!

 - [TIGRE features](#features)
 
 - [Installation instructions](#installation)
 
 - [FAQ](#faq)
>>>>>>> d26e2b4b
  
 - [Further reading](#further-reading)
 
 - [Contact](#contact) 
 
 - [Licensing](#licensing)

<sup>1</sup> Semi-stable code available in branches, soon to be available in the main code. Use at your own risk.

## TIGRE features

TIGRE is a GPU-based CT reconstruction software repository that contains a wide variety of iterative algorithms.

- **MATLAB** and **Python** libraries for high-performance x-ray absorption tomographic reconstruction.

- State-of-the-art implementations of projection and backprojection operations on **GPUs** (including **multi-GPUs**), with a simple interface using higher level languages to facilitate the development of new methods.

- **Flexible CT geometry:** Cone Beam, Parallel Beam, Digital Tomosynthesis, C-arm CT, and any other geometry.  Geometric parameters are defined per projection, not per scan.

- A wide range of reconstruction algorithms for CT.

<<<<<<< HEAD
## Issues

If you have any issues with compiling/running TIGRE, or you found a bug in
the code, please report it on [the issues page][2]<sup>&#8727;</sup>.

Please, be as clear as  possible with the description of the problem.
If it is a specific problem in a specific scenario, provide a *Minimum 
Complete Verifiable Example* of the problem (see [Stackoverflow.com's definition][3]);
=======
    - Filtered backprojection (FBP,FDK) and variations (different filters, Parker weights, ...)
   
    - **Iterative algorithms**
       
        - Gradient-based algorithms (SART, OS-SART, SIRT) with multiple tuning parameters (Nesterov acceleration, initialization, parameter reduction, ...)
       
        - Krylov subspace algorithms (CGLS)
       
        - Statistical reconstruction (MLEM)
       
        - Total variation regularization based algorithms: FISTA-based (SART-TV) and POCS-based (ASD-POCS, OS-ASD-POCS, B-ASD-POCS-β, PCSD, AwPCSD, Aw-ASD-POCS)
       
- TV denoising for 3D images.
       
- Basic image loading functionality.
       
- A variety of plotting functions.
       
- Image quality metrics.
    
>>>>>>> d26e2b4b

## Installation

MATLAB and Python builds are both fully supported.

- [Installation instructions and requirements for MATLAB](Frontispiece/MATLAB_installation.md).

- [Installation instructions and requirements for Python](Frontispiece/python_installation.md). **NOTE: python code works, but its subomtimal. We are working on fixing this currently [14/05/2019]**

**Advanced, not required to run TIGRE**, will change the source code. Only do if performance is critical.

- [Tune TIGRE for machine. Tricks to slightly speed up the code](Frontispiece/Tune_TIGRE.md)


## FAQ

For answers to frequently asked questions [click here](Frontispiece/FAQ.md).


## Gallery

To see a gallery of images of different CT modalities reconstructed using TIGRE [click here](Frontispiece/Gallery.md).

<img src="https://raw.githubusercontent.com/AnderBiguri/PhDThesis/master/Applications/randofull.png" height="400">

<<<<<<< HEAD
*A: In general, it should, as long as you are following both CUDAs and MATLABs supportedcompilers.
The truth is that there are few compilers that fit the eligibility criteria for both. MATLAB version and OS 
should not be a problem.*
=======
>>>>>>> d26e2b4b

## Further Reading

If you want more information on TIGRE and its algorithms, [click here](Frontispiece/Further_reading.md).


## Contact

Contact the authors directly at:

[tigre.toolbox@gmail.com](mailto:tigre.toolbox@gmail.com) or [ander.biguri@gmail.com](mailto:ander.biguri@gmail.com)


## Licensing

The creation of TIGRE was supported by the University of Bath and CERN. It is released under the BSD License, meaning you can use and modify the software freely.  However, you **must** cite the original authors.
For more information read [the licence file][1] or the [BSD License Definition][2].

If you use TIGRE, please reference the following papers:

**TIGRE: A MATLAB-GPU toolbox for CBCT image reconstruction**
*Ander Biguri, Manjit Dosanjh, Steven Hancock and Manuchehr Soleimani*
**Biomedical Physics & Engineering Express, Volume 2, Number 5**
[Read the article (open access)][3]

And especially if you use images bigger than 512<sup>3</sup> or multiple GPUs

**Arbitrarily large iterative tomographic reconstruction on multiple GPUs using the TIGRE toolbox**
*Ander Biguri, Reuben Lindroos, Robert Bryll, Hossein Towsyfyan, Hans Deyhle, Richard
Boardman, Mark Mavrogordato, Manjit Dosanjh, Steven Hancock, Thomas Blumensath*
**Submitted for publication** https://arxiv.org/abs/1905.03748

[1]: LICENSE.txt
[2]: http://www.linfo.org/bsdlicense.html
[3]: http://iopscience.iop.org/article/10.1088/2057-1976/2/5/055010
<|MERGE_RESOLUTION|>--- conflicted
+++ resolved
@@ -1,185 +1,127 @@
-[![pip](https://img.shields.io/pypi/v/pytigre.svg?label=pip%20install%20pytigre)]()
-
-TIGRE: Tomographic Iterative GPU-based Reconstruction Toolbox
-======
-<<<<<<< HEAD
-TIGRE is a MATLAB and Python/CUDA toolbox for fast and accurate 3D tomographic 
-reconstruction (any geometry), created jointly by University of Bath's Engineering Tomography Lab and CERN. 
-
-The aim of TIGRE is to provide a wide range of easy-to-use iterative algorithms to the tomographic research community. 
-We would like to build a stronger bridge between algorithm researchers and
-imaging researchers, by encouraging and supporting contributions from both sides into
-TIGRE. 
-
-TIGRE is free to use and distribute, use it, modify it, break it, share it; 
-the only requirement is proper referencing to the authors.
-
-
-If you wish to be added to the mailing list of TIGRE, please send an email to tigre.toolbox@gmail.com. 
-We will only contact you whenever a new version of TIGRE is released or with important news.
-
-TIGRE is still being developed and we are still adding new features to it. If you have any request for your specific application, do not hesitate to contact us!
-
-
-[Read the PhD Thesis of Ander Biguri](https://github.com/AnderBiguri/PhDThesis) for a detailed description of TIGRE, iterative algorithms and GPU computing, among other things. 
-
-
-
-Donwload: [https://github.com/CERN/TIGRE/releases][7]
-
-
-## **NEWS**
-
-There is a somehow working version of Python that still needs a bit of work regarding setup.
-If you are interested in contributing, please contact us. 
-
-
-## **TIGRE features**:
-
-  - Fast, state of the art projection using two modes of ray tracing (interpolation or Siddon (Jacob))
-
-  - Fast, state of the art backprojection using two modes (FDK weight or matched weight (for krylov subspace algorithms)) 
-=======
-
-TIGRE is an open-source toolbox for fast and accurate 3D tomographic 
-reconstruction for any geometry.  Its focus is on iterative algorithms 
-for improved image quality that have all been optimized to run on GPUs 
-(including multi-GPUs)<sup>1</sup> for improved speed.  It combines the higher level 
-abstraction of MATLAB or Python<sup>1</sup>  with the performance of CUDA at a lower level in order to make 
-it both fast and easy to use.
-
-TIGRE is free to download and distribute: use it, modify it, add to it, 
-share it.  Our aim is to provide a wide range of easy-to-use algorithms 
-for the tomographic community "off the shelf".  We would like to build a 
-stronger bridge between algorithm developers and imaging 
-researchers/clinicians by encouraging and supporting contributions from 
-both sides into TIGRE.
-
-TIGRE remains under development as we are still adding new features 
-(e.g., motion compensation).  If you have any request for a specific 
-application, do not hesitate to [contact us](#contact)!
-
- - [TIGRE features](#features)
- 
- - [Installation instructions](#installation)
- 
- - [FAQ](#faq)
->>>>>>> d26e2b4b
-  
- - [Further reading](#further-reading)
- 
- - [Contact](#contact) 
- 
- - [Licensing](#licensing)
-
-<sup>1</sup> Semi-stable code available in branches, soon to be available in the main code. Use at your own risk.
-
-## TIGRE features
-
-TIGRE is a GPU-based CT reconstruction software repository that contains a wide variety of iterative algorithms.
-
-- **MATLAB** and **Python** libraries for high-performance x-ray absorption tomographic reconstruction.
-
-- State-of-the-art implementations of projection and backprojection operations on **GPUs** (including **multi-GPUs**), with a simple interface using higher level languages to facilitate the development of new methods.
-
-- **Flexible CT geometry:** Cone Beam, Parallel Beam, Digital Tomosynthesis, C-arm CT, and any other geometry.  Geometric parameters are defined per projection, not per scan.
-
-- A wide range of reconstruction algorithms for CT.
-
-<<<<<<< HEAD
-## Issues
-
-If you have any issues with compiling/running TIGRE, or you found a bug in
-the code, please report it on [the issues page][2]<sup>&#8727;</sup>.
-
-Please, be as clear as  possible with the description of the problem.
-If it is a specific problem in a specific scenario, provide a *Minimum 
-Complete Verifiable Example* of the problem (see [Stackoverflow.com's definition][3]);
-=======
-    - Filtered backprojection (FBP,FDK) and variations (different filters, Parker weights, ...)
-   
-    - **Iterative algorithms**
-       
-        - Gradient-based algorithms (SART, OS-SART, SIRT) with multiple tuning parameters (Nesterov acceleration, initialization, parameter reduction, ...)
-       
-        - Krylov subspace algorithms (CGLS)
-       
-        - Statistical reconstruction (MLEM)
-       
-        - Total variation regularization based algorithms: FISTA-based (SART-TV) and POCS-based (ASD-POCS, OS-ASD-POCS, B-ASD-POCS-β, PCSD, AwPCSD, Aw-ASD-POCS)
-       
-- TV denoising for 3D images.
-       
-- Basic image loading functionality.
-       
-- A variety of plotting functions.
-       
-- Image quality metrics.
-    
->>>>>>> d26e2b4b
-
-## Installation
-
-MATLAB and Python builds are both fully supported.
-
-- [Installation instructions and requirements for MATLAB](Frontispiece/MATLAB_installation.md).
-
-- [Installation instructions and requirements for Python](Frontispiece/python_installation.md). **NOTE: python code works, but its subomtimal. We are working on fixing this currently [14/05/2019]**
-
-**Advanced, not required to run TIGRE**, will change the source code. Only do if performance is critical.
-
-- [Tune TIGRE for machine. Tricks to slightly speed up the code](Frontispiece/Tune_TIGRE.md)
-
-
-## FAQ
-
-For answers to frequently asked questions [click here](Frontispiece/FAQ.md).
-
-
-## Gallery
-
-To see a gallery of images of different CT modalities reconstructed using TIGRE [click here](Frontispiece/Gallery.md).
-
-<img src="https://raw.githubusercontent.com/AnderBiguri/PhDThesis/master/Applications/randofull.png" height="400">
-
-<<<<<<< HEAD
-*A: In general, it should, as long as you are following both CUDAs and MATLABs supportedcompilers.
-The truth is that there are few compilers that fit the eligibility criteria for both. MATLAB version and OS 
-should not be a problem.*
-=======
->>>>>>> d26e2b4b
-
-## Further Reading
-
-If you want more information on TIGRE and its algorithms, [click here](Frontispiece/Further_reading.md).
-
-
-## Contact
-
-Contact the authors directly at:
-
-[tigre.toolbox@gmail.com](mailto:tigre.toolbox@gmail.com) or [ander.biguri@gmail.com](mailto:ander.biguri@gmail.com)
-
-
-## Licensing
-
-The creation of TIGRE was supported by the University of Bath and CERN. It is released under the BSD License, meaning you can use and modify the software freely.  However, you **must** cite the original authors.
-For more information read [the licence file][1] or the [BSD License Definition][2].
-
-If you use TIGRE, please reference the following papers:
-
-**TIGRE: A MATLAB-GPU toolbox for CBCT image reconstruction**
-*Ander Biguri, Manjit Dosanjh, Steven Hancock and Manuchehr Soleimani*
-**Biomedical Physics & Engineering Express, Volume 2, Number 5**
-[Read the article (open access)][3]
-
-And especially if you use images bigger than 512<sup>3</sup> or multiple GPUs
-
-**Arbitrarily large iterative tomographic reconstruction on multiple GPUs using the TIGRE toolbox**
-*Ander Biguri, Reuben Lindroos, Robert Bryll, Hossein Towsyfyan, Hans Deyhle, Richard
-Boardman, Mark Mavrogordato, Manjit Dosanjh, Steven Hancock, Thomas Blumensath*
-**Submitted for publication** https://arxiv.org/abs/1905.03748
-
-[1]: LICENSE.txt
-[2]: http://www.linfo.org/bsdlicense.html
-[3]: http://iopscience.iop.org/article/10.1088/2057-1976/2/5/055010
+TIGRE: Tomographic Iterative GPU-based Reconstruction Toolbox
+======
+
+TIGRE is an open-source toolbox for fast and accurate 3D tomographic 
+reconstruction for any geometry.  Its focus is on iterative algorithms 
+for improved image quality that have all been optimized to run on GPUs 
+(including multi-GPUs)<sup>1</sup> for improved speed.  It combines the higher level 
+abstraction of MATLAB or Python<sup>1</sup>  with the performance of CUDA at a lower level in order to make 
+it both fast and easy to use.
+
+TIGRE is free to download and distribute: use it, modify it, add to it, 
+share it.  Our aim is to provide a wide range of easy-to-use algorithms 
+for the tomographic community "off the shelf".  We would like to build a 
+stronger bridge between algorithm developers and imaging 
+researchers/clinicians by encouraging and supporting contributions from 
+both sides into TIGRE.
+
+TIGRE remains under development as we are still adding new features 
+(e.g., motion compensation).  If you have any request for a specific 
+application, do not hesitate to [contact us](#contact)!
+
+ - [TIGRE features](#features)
+ 
+ - [Installation instructions](#installation)
+ 
+ - [FAQ](#faq)
+  
+ - [Further reading](#further-reading)
+ 
+ - [Contact](#contact) 
+ 
+ - [Licensing](#licensing)
+
+<sup>1</sup> Semi-stable code available in branches, soon to be available in the main code. Use at your own risk.
+
+## TIGRE features
+
+TIGRE is a GPU-based CT reconstruction software repository that contains a wide variety of iterative algorithms.
+
+- **MATLAB** and **Python** libraries for high-performance x-ray absorption tomographic reconstruction.
+
+- State-of-the-art implementations of projection and backprojection operations on **GPUs** (including **multi-GPUs**), with a simple interface using higher level languages to facilitate the development of new methods.
+
+- **Flexible CT geometry:** Cone Beam, Parallel Beam, Digital Tomosynthesis, C-arm CT, and any other geometry.  Geometric parameters are defined per projection, not per scan.
+
+- A wide range of reconstruction algorithms for CT.
+
+    - Filtered backprojection (FBP,FDK) and variations (different filters, Parker weights, ...)
+   
+    - **Iterative algorithms**
+       
+        - Gradient-based algorithms (SART, OS-SART, SIRT) with multiple tuning parameters (Nesterov acceleration, initialization, parameter reduction, ...)
+       
+        - Krylov subspace algorithms (CGLS)
+       
+        - Statistical reconstruction (MLEM)
+       
+        - Total variation regularization based algorithms: FISTA-based (SART-TV) and POCS-based (ASD-POCS, OS-ASD-POCS, B-ASD-POCS-β, PCSD, AwPCSD, Aw-ASD-POCS)
+       
+- TV denoising for 3D images.
+       
+- Basic image loading functionality.
+       
+- A variety of plotting functions.
+       
+- Image quality metrics.
+    
+
+## Installation
+
+MATLAB and Python builds are both fully supported.
+
+- [Installation instructions and requirements for MATLAB](Frontispiece/MATLAB_installation.md).
+
+- [Installation instructions and requirements for Python](Frontispiece/python_installation.md). **NOTE: python code works, but its subomtimal. We are working on fixing this currently [14/05/2019]**
+
+**Advanced, not required to run TIGRE**, will change the source code. Only do if performance is critical.
+
+- [Tune TIGRE for machine. Tricks to slightly speed up the code](Frontispiece/Tune_TIGRE.md)
+
+
+## FAQ
+
+For answers to frequently asked questions [click here](Frontispiece/FAQ.md).
+
+
+## Gallery
+
+To see a gallery of images of different CT modalities reconstructed using TIGRE [click here](Frontispiece/Gallery.md).
+
+<img src="https://raw.githubusercontent.com/AnderBiguri/PhDThesis/master/Applications/randofull.png" height="400">
+
+
+## Further Reading
+
+If you want more information on TIGRE and its algorithms, [click here](Frontispiece/Further_reading.md).
+
+
+## Contact
+
+Contact the authors directly at:
+
+[tigre.toolbox@gmail.com](mailto:tigre.toolbox@gmail.com) or [ander.biguri@gmail.com](mailto:ander.biguri@gmail.com)
+
+
+## Licensing
+
+The creation of TIGRE was supported by the University of Bath and CERN. It is released under the BSD License, meaning you can use and modify the software freely.  However, you **must** cite the original authors.
+For more information read [the licence file][1] or the [BSD License Definition][2].
+
+If you use TIGRE, please reference the following papers:
+
+**TIGRE: A MATLAB-GPU toolbox for CBCT image reconstruction**
+*Ander Biguri, Manjit Dosanjh, Steven Hancock and Manuchehr Soleimani*
+**Biomedical Physics & Engineering Express, Volume 2, Number 5**
+[Read the article (open access)][3]
+
+And especially if you use images bigger than 512<sup>3</sup> or multiple GPUs
+
+**Arbitrarily large iterative tomographic reconstruction on multiple GPUs using the TIGRE toolbox**
+*Ander Biguri, Reuben Lindroos, Robert Bryll, Hossein Towsyfyan, Hans Deyhle, Richard
+Boardman, Mark Mavrogordato, Manjit Dosanjh, Steven Hancock, Thomas Blumensath*
+**Submitted for publication** https://arxiv.org/abs/1905.03748
+
+[1]: LICENSE.txt
+[2]: http://www.linfo.org/bsdlicense.html
+[3]: http://iopscience.iop.org/article/10.1088/2057-1976/2/5/055010