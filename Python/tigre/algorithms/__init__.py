<<<<<<< HEAD
from __future__ import division, absolute_import, print_function
from .art_family_algorithms import sart
from .art_family_algorithms import sirt
from .art_family_algorithms import ossart
from .iterative_recon_alg import iterativereconalg
from .single_pass_algorithms import FDK
from .pocs_algorithms import asd_pocs
from .pocs_algorithms import awasd_pocs
from .single_pass_algorithms import fbp
from .single_pass_algorithms import fdk
from .conjugate_gradient_algorithms import cgls
=======
from __future__ import division, absolute_import, print_function
from .art_family_algorithms import sart
from .art_family_algorithms import sirt
from .art_family_algorithms import ossart
from .iterative_recon_alg import iterativereconalg
from .single_pass_algorithms import FDK
from .pocs_algorithms import asd_pocs
from .pocs_algorithms import awasd_pocs
from .single_pass_algorithms import fbp
from .single_pass_algorithms import fdk
from .conjugate_gradient_algorithms import cgls

__all__ = ['sart',
           'sirt',
           'ossart',
           'iterativereconalg',
           'FDK',
           'asd_pocs',
           'fbp',
           'cgls']
>>>>>>> c339c597
<|MERGE_RESOLUTION|>--- conflicted
+++ resolved
@@ -1,16 +1,3 @@
-<<<<<<< HEAD
-from __future__ import division, absolute_import, print_function
-from .art_family_algorithms import sart
-from .art_family_algorithms import sirt
-from .art_family_algorithms import ossart
-from .iterative_recon_alg import iterativereconalg
-from .single_pass_algorithms import FDK
-from .pocs_algorithms import asd_pocs
-from .pocs_algorithms import awasd_pocs
-from .single_pass_algorithms import fbp
-from .single_pass_algorithms import fdk
-from .conjugate_gradient_algorithms import cgls
-=======
 from __future__ import division, absolute_import, print_function
 from .art_family_algorithms import sart
 from .art_family_algorithms import sirt
@@ -30,5 +17,4 @@
            'FDK',
            'asd_pocs',
            'fbp',
-           'cgls']
->>>>>>> c339c597
+           'cgls']