from __future__ import division
from __future__ import print_function

import warnings

import numpy as np
from tigre.utilities.parkerweight import parkerweight


# TODO: Fix parker
def filtering(proj, geo, angles, parker, verbose=False):
    if parker:
        proj = parkerweight(proj.transpose(0, 2, 1), geo, angles, parker).transpose(0, 2, 1)
        # proj=parkerweight(proj,geo,angles,parker)
    filt_len = max(64, 2 ** nextpow2(2 * max(geo.nDetector)))
    ramp_kernel = ramp_flat(filt_len)

    d = 1
    filt = filter(geo.filter, ramp_kernel[0], filt_len, d, verbose=verbose)
    filt = np.kron(np.ones((np.int64(geo.nDetector[0]), 1)), filt)
    for i in range(angles.shape[0]):
<<<<<<< HEAD
        fproj = np.zeros((geo.nDetector[0], filt_len), dtype=np.float32)
        fproj[
            :, int(filt_len / 2 - geo.nDetector[1] / 2):int(filt_len / 2 + geo.nDetector[1] / 2)
        ] = proj[i]
        fproj = np.fft.fft(fproj, axis=1)
=======
        fproj=np.zeros((int(geo.nDetector[0]),filt_len),dtype=np.float32)
        fproj[:,int(filt_len/2-geo.nDetector[1]/2):int(filt_len/2+geo.nDetector[1]/2)]=proj[i]
        fproj=np.fft.fft(fproj,axis=1)
>>>>>>> a7e6e242

        fproj = fproj * filt

        fproj = np.real(np.fft.ifft(fproj, axis=1))
        proj[i] = (
            fproj[:, int(filt_len / 2 - geo.nDetector[1] / 2):int(filt_len / 2 + geo.nDetector[1] / 2)]  # noqa: E501
            / 2 / geo.dDetector[0] * (2 * np.pi / len(angles)) / 2 * (geo.DSD[0] / geo.DSO[0])
        )

    return proj


def ramp_flat(n, verbose=False):
    nn = np.arange(-n / 2, n / 2)
    h = np.zeros(nn.shape, dtype=np.float32)
    h[int(n / 2)] = 1 / 4
    odd = nn % 2 == 1
    h[odd] = -1 / (np.pi * nn[odd]) ** 2
    return h, nn


def filter(filter, kernel, order, d, verbose=False):
    f_kernel = abs(np.fft.fft(kernel)) * 2

    filt = f_kernel[: int((order / 2) + 1)]
    w = 2 * np.pi * np.arange(len(filt)) / order
    if filter not in ["ram_lak", "shepp_logan", "cosine", "hamming", "hann", None]:
        raise ValueError("filter not recognised: " + str(filter))

    if filter in {"ram_lak", None}:
        if filter is None:
            if verbose:
                warnings.warn("no filter selected, using default ram_lak")
        pass
    if filter == "shepp_logan":
        filt[1:] *= np.sin(w[1:] / (2 * d)) / (w[1:] / (2 * d))
    if filter == "cosine":
        filt[1:] *= np.cos(w[1:] / (2 * d))
    if filter == "hamming":
        filt[1:] *= 0.54 + 0.46 * np.cos(w[1:] / d)
    if filter == "hann":
        filt[1:] *= (1 + np.cos(w[1:]) / d) / 2

    filt[w > np.pi * d] = 0
    filt = np.hstack((filt, filt[1:-1][::-1]))
    return filt


def nextpow2(n):
    i = 1
    while (2 ** i) < n:
        i += 1
    return i
<|MERGE_RESOLUTION|>--- conflicted
+++ resolved
@@ -1,85 +1,77 @@
-from __future__ import division
-from __future__ import print_function
-
-import warnings
-
-import numpy as np
-from tigre.utilities.parkerweight import parkerweight
-
-
-# TODO: Fix parker
-def filtering(proj, geo, angles, parker, verbose=False):
-    if parker:
-        proj = parkerweight(proj.transpose(0, 2, 1), geo, angles, parker).transpose(0, 2, 1)
-        # proj=parkerweight(proj,geo,angles,parker)
-    filt_len = max(64, 2 ** nextpow2(2 * max(geo.nDetector)))
-    ramp_kernel = ramp_flat(filt_len)
-
-    d = 1
-    filt = filter(geo.filter, ramp_kernel[0], filt_len, d, verbose=verbose)
-    filt = np.kron(np.ones((np.int64(geo.nDetector[0]), 1)), filt)
-    for i in range(angles.shape[0]):
-<<<<<<< HEAD
-        fproj = np.zeros((geo.nDetector[0], filt_len), dtype=np.float32)
-        fproj[
-            :, int(filt_len / 2 - geo.nDetector[1] / 2):int(filt_len / 2 + geo.nDetector[1] / 2)
-        ] = proj[i]
-        fproj = np.fft.fft(fproj, axis=1)
-=======
-        fproj=np.zeros((int(geo.nDetector[0]),filt_len),dtype=np.float32)
-        fproj[:,int(filt_len/2-geo.nDetector[1]/2):int(filt_len/2+geo.nDetector[1]/2)]=proj[i]
-        fproj=np.fft.fft(fproj,axis=1)
->>>>>>> a7e6e242
-
-        fproj = fproj * filt
-
-        fproj = np.real(np.fft.ifft(fproj, axis=1))
-        proj[i] = (
-            fproj[:, int(filt_len / 2 - geo.nDetector[1] / 2):int(filt_len / 2 + geo.nDetector[1] / 2)]  # noqa: E501
-            / 2 / geo.dDetector[0] * (2 * np.pi / len(angles)) / 2 * (geo.DSD[0] / geo.DSO[0])
-        )
-
-    return proj
-
-
-def ramp_flat(n, verbose=False):
-    nn = np.arange(-n / 2, n / 2)
-    h = np.zeros(nn.shape, dtype=np.float32)
-    h[int(n / 2)] = 1 / 4
-    odd = nn % 2 == 1
-    h[odd] = -1 / (np.pi * nn[odd]) ** 2
-    return h, nn
-
-
-def filter(filter, kernel, order, d, verbose=False):
-    f_kernel = abs(np.fft.fft(kernel)) * 2
-
-    filt = f_kernel[: int((order / 2) + 1)]
-    w = 2 * np.pi * np.arange(len(filt)) / order
-    if filter not in ["ram_lak", "shepp_logan", "cosine", "hamming", "hann", None]:
-        raise ValueError("filter not recognised: " + str(filter))
-
-    if filter in {"ram_lak", None}:
-        if filter is None:
-            if verbose:
-                warnings.warn("no filter selected, using default ram_lak")
-        pass
-    if filter == "shepp_logan":
-        filt[1:] *= np.sin(w[1:] / (2 * d)) / (w[1:] / (2 * d))
-    if filter == "cosine":
-        filt[1:] *= np.cos(w[1:] / (2 * d))
-    if filter == "hamming":
-        filt[1:] *= 0.54 + 0.46 * np.cos(w[1:] / d)
-    if filter == "hann":
-        filt[1:] *= (1 + np.cos(w[1:]) / d) / 2
-
-    filt[w > np.pi * d] = 0
-    filt = np.hstack((filt, filt[1:-1][::-1]))
-    return filt
-
-
-def nextpow2(n):
-    i = 1
-    while (2 ** i) < n:
-        i += 1
-    return i
+from __future__ import division
+from __future__ import print_function
+
+import warnings
+
+import numpy as np
+from tigre.utilities.parkerweight import parkerweight
+
+
+# TODO: Fix parker
+def filtering(proj, geo, angles, parker, verbose=False):
+    if parker:
+        proj = parkerweight(proj.transpose(0, 2, 1), geo, angles, parker).transpose(0, 2, 1)
+        # proj=parkerweight(proj,geo,angles,parker)
+    filt_len = max(64, 2 ** nextpow2(2 * max(geo.nDetector)))
+    ramp_kernel = ramp_flat(filt_len)
+
+    d = 1
+    filt = filter(geo.filter, ramp_kernel[0], filt_len, d, verbose=verbose)
+    filt = np.kron(np.ones((np.int64(geo.nDetector[0]), 1)), filt)
+    for i in range(angles.shape[0]):
+        fproj=np.zeros((int(geo.nDetector[0]),filt_len),dtype=np.float32)
+        fproj[:,int(filt_len/2-geo.nDetector[1]/2):int(filt_len/2+geo.nDetector[1]/2)]=proj[i]
+        fproj=np.fft.fft(fproj,axis=1)
+
+        fproj = fproj * filt
+
+        fproj = np.real(np.fft.ifft(fproj, axis=1))
+        proj[i] = (
+            fproj[:, int(filt_len / 2 - geo.nDetector[1] / 2):int(filt_len / 2 + geo.nDetector[1] / 2)]  # noqa: E501
+            / 2 / geo.dDetector[0] * (2 * np.pi / len(angles)) / 2 * (geo.DSD[0] / geo.DSO[0])
+        )
+
+    return proj
+
+
+def ramp_flat(n, verbose=False):
+    nn = np.arange(-n / 2, n / 2)
+    h = np.zeros(nn.shape, dtype=np.float32)
+    h[int(n / 2)] = 1 / 4
+    odd = nn % 2 == 1
+    h[odd] = -1 / (np.pi * nn[odd]) ** 2
+    return h, nn
+
+
+def filter(filter, kernel, order, d, verbose=False):
+    f_kernel = abs(np.fft.fft(kernel)) * 2
+
+    filt = f_kernel[: int((order / 2) + 1)]
+    w = 2 * np.pi * np.arange(len(filt)) / order
+    if filter not in ["ram_lak", "shepp_logan", "cosine", "hamming", "hann", None]:
+        raise ValueError("filter not recognised: " + str(filter))
+
+    if filter in {"ram_lak", None}:
+        if filter is None:
+            if verbose:
+                warnings.warn("no filter selected, using default ram_lak")
+        pass
+    if filter == "shepp_logan":
+        filt[1:] *= np.sin(w[1:] / (2 * d)) / (w[1:] / (2 * d))
+    if filter == "cosine":
+        filt[1:] *= np.cos(w[1:] / (2 * d))
+    if filter == "hamming":
+        filt[1:] *= 0.54 + 0.46 * np.cos(w[1:] / d)
+    if filter == "hann":
+        filt[1:] *= (1 + np.cos(w[1:]) / d) / 2
+
+    filt[w > np.pi * d] = 0
+    filt = np.hstack((filt, filt[1:-1][::-1]))
+    return filt
+
+
+def nextpow2(n):
+    i = 1
+    while (2 ** i) < n:
+        i += 1
+    return i