--- conflicted
+++ resolved
@@ -1,76 +1,65 @@
-from __future__ import division
-
-import numpy as np
-
-# TODO: Implement angularDistance (for blocks)
-
-
-def order_subsets(angles, blocksize, mode):
-    # Parse no blocks
-    if blocksize is None or blocksize == 1:
-        index_alpha = np.arange(angles.shape[0])
-
-        if mode is None or mode == "ordered":
-            return angles, index_alpha
-
-        if mode == "random":
-            np.random.shuffle(index_alpha)
-            return angles[index_alpha], index_alpha
-        if mode == "angularDistance":
-            # Sort values according to size
-            index_alpha = np.argsort(angles)
-            # Save the first values for index_alpha and angles in the new lists
-            # (this needs to be done or argmin will return error otherwise)
-            new_index = [index_alpha[0]]
-            new_angles = [angles[index_alpha[0]]]
-            # remove the first values from the original arrays
-            angles = np.delete(angles[index_alpha], 0)
-            index_alpha = np.delete(index_alpha, 0)
-            # Run through list
-            for i in range(len(angles)):
-                # Run the comparison
-                compangle = new_angles[i]
-                angles_min = np.argmin(abs(abs(angles - compangle) - (np.pi / 2)))
-                # Save the results to the new lists
-                new_angles.append(angles[angles_min])
-                new_index.append(index_alpha[angles_min])
-                # delete old values from the original arrays
-                angles = np.delete(angles, angles_min)
-                index_alpha = np.delete(index_alpha, angles_min)
-
-            print(len(new_angles), len(new_index))
-            return np.array(new_angles, dtype=np.float32), new_index
-
-        else:
-            raise NameError("OrdStrat string not recognised: " + mode)
-
-    # Parse with blocks
-    elif blocksize > 1:
-        # using list comprehension to form the blocks.
-<<<<<<< HEAD
-        oldindex = np.arange(angles.shape[0])
-        index_alpha = np.array(
-            [oldindex[i:i + blocksize] for i in range(0, len(oldindex), blocksize)], dtype=object
-        )
-        block_alpha = np.array(
-            [angles[i:i + blocksize] for i in range(0, angles.shape[0], blocksize)], dtype=object
-        )
-        if mode is None or mode == "ordered":
-=======
-        oldindex=np.arange(angles.shape[0])
-        index_alpha=np.reshape(oldindex,(-1,blocksize))
-        block_alpha=np.reshape(angles,(-1,blocksize,3))
-        if mode is None or mode == 'ordered':
->>>>>>> a7e6e242
-            return block_alpha, index_alpha
-
-        if mode == "random" or mode is None:
-            new_order = np.arange(len(index_alpha))
-            np.random.shuffle(new_order)
-            return block_alpha[new_order], index_alpha[[new_order]]
-        if mode == "angularDistance":
-            # TODO: implement this.
-            raise NameError("Angular distance not implemented for blocksize >1 (yet!)")
-
-        else:
-            raise NameError("OrdStrat string not recognised: " + mode)
+from __future__ import division
+
+import numpy as np
+
+# TODO: Implement angularDistance (for blocks)
+
+
+def order_subsets(angles, blocksize, mode):
+    # Parse no blocks
+    if blocksize is None or blocksize == 1:
+        index_alpha = np.arange(angles.shape[0])
+
+        if mode is None or mode == "ordered":
+            return angles, index_alpha
+
+        if mode == "random":
+            np.random.shuffle(index_alpha)
+            return angles[index_alpha], index_alpha
+        if mode == "angularDistance":
+            # Sort values according to size
+            index_alpha = np.argsort(angles)
+            # Save the first values for index_alpha and angles in the new lists
+            # (this needs to be done or argmin will return error otherwise)
+            new_index = [index_alpha[0]]
+            new_angles = [angles[index_alpha[0]]]
+            # remove the first values from the original arrays
+            angles = np.delete(angles[index_alpha], 0)
+            index_alpha = np.delete(index_alpha, 0)
+            # Run through list
+            for i in range(len(angles)):
+                # Run the comparison
+                compangle = new_angles[i]
+                angles_min = np.argmin(abs(abs(angles - compangle) - (np.pi / 2)))
+                # Save the results to the new lists
+                new_angles.append(angles[angles_min])
+                new_index.append(index_alpha[angles_min])
+                # delete old values from the original arrays
+                angles = np.delete(angles, angles_min)
+                index_alpha = np.delete(index_alpha, angles_min)
+
+            print(len(new_angles), len(new_index))
+            return np.array(new_angles, dtype=np.float32), new_index
+
+        else:
+            raise NameError("OrdStrat string not recognised: " + mode)
+
+    # Parse with blocks
+    elif blocksize > 1:
+        # using list comprehension to form the blocks.
+        oldindex = np.arange(angles.shape[0])
+        index_alpha = np.reshape(oldindex, (-1, blocksize))
+        block_alpha = np.reshape(angles, (-1, blocksize, 3))
+        if mode is None or mode == "ordered":
+            return block_alpha, index_alpha
+
+        if mode == "random" or mode is None:
+            new_order = np.arange(len(index_alpha))
+            np.random.shuffle(new_order)
+            return block_alpha[new_order], index_alpha[[new_order]]
+        if mode == "angularDistance":
+            # TODO: implement this.
+            raise NameError("Angular distance not implemented for blocksize >1 (yet!)")
+
+        else:
+            raise NameError("OrdStrat string not recognised: " + mode)