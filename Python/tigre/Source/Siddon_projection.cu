--- conflicted
+++ resolved
@@ -1,784 +1,854 @@
-/*-------------------------------------------------------------------------
- *
- * CUDA functions for ray-voxel intersection based projection
- *
- * This file has the necesary fucntiosn to perform X-ray CBCT projection
- * operation given a geaometry, angles and image. It usesthe so-called
- * Jacobs algorithm to compute efficiently the length of the x-rays over
- * voxel space.
- *
- * CODE by       Ander Biguri
- *               Sepideh Hatamikia (arbitrary rotation)
- * ---------------------------------------------------------------------------
- * ---------------------------------------------------------------------------
- * Copyright (c) 2015, University of Bath and CERN- European Organization for
- * Nuclear Research
- * All rights reserved.
- *
- * Redistribution and use in source and binary forms, with or without
- * modification, are permitted provided that the following conditions are met:
- *
- * 1. Redistributions of source code must retain the above copyright notice,
- * this list of conditions and the following disclaimer.
- *
- * 2. Redistributions in binary form must reproduce the above copyright notice,
- * this list of conditions and the following disclaimer in the documentation
- * and/or other materials provided with the distribution.
- *
- * 3. Neither the name of the copyright holder nor the names of its contributors
- * may be used to endorse or promote products derived from this software without
- * specific prior written permission.
- *
- * THIS SOFTWARE IS PROVIDED BY THE COPYRIGHT HOLDERS AND CONTRIBUTORS "AS IS"
- * AND ANY EXPRESS OR IMPLIED WARRANTIES, INCLUDING, BUT NOT LIMITED TO, THE
- * IMPLIED WARRANTIES OF MERCHANTABILITY AND FITNESS FOR A PARTICULAR PURPOSE
- * ARE DISCLAIMED. IN NO EVENT SHALL THE COPYRIGHT HOLDER OR CONTRIBUTORS BE
- * LIABLE FOR ANY DIRECT, INDIRECT, INCIDENTAL, SPECIAL, EXEMPLARY, OR
- * CONSEQUENTIAL DAMAGES (INCLUDING, BUT NOT LIMITED TO, PROCUREMENT OF
- * SUBSTITUTE GOODS OR SERVICES; LOSS OF USE, DATA, OR PROFITS; OR BUSINESS
- * INTERRUPTION) HOWEVER CAUSED AND ON ANY THEORY OF LIABILITY, WHETHER IN
- * CONTRACT, STRICT LIABILITY, OR TORT (INCLUDING NEGLIGENCE OR OTHERWISE)
- * ARISING IN ANY WAY OUT OF THE USE OF THIS SOFTWARE, EVEN IF ADVISED OF THE
- * POSSIBILITY OF SUCH DAMAGE.
- * ---------------------------------------------------------------------------
- *
- * Contact: tigre.toolbox@gmail.com
- * Codes  : https://github.com/CERN/TIGRE
- * ---------------------------------------------------------------------------
- */
-
-#include <algorithm>
-#include <cuda_runtime_api.h>
-#include <cuda.h>
-#include "Siddon_projection.hpp"
-<<<<<<< HEAD
-=======
-#include <stdio.h>
-#include "errors.hpp"
->>>>>>> 7151117c
-#include <math.h>
-#include <stdio.h>
-#include "projection.hpp"
-
-inline int cudaCheckErrors(const char * msg)
-{
-   cudaError_t __err = cudaGetLastError();
-   if (__err != cudaSuccess)
-   {
-<<<<<<< HEAD
-      printf("CUDA:Siddon_projection:%s:%s\n",msg, cudaGetErrorString(__err));
-=======
-      printf("Siddon_projection:%s:%s\n",msg, cudaGetErrorString(__err));
->>>>>>> 7151117c
-      cudaDeviceReset();
-      return 1;
-   }
-   return 0;
-}
-<<<<<<< HEAD
-    
-    
-// Declare the texture reference.
-    texture<float, cudaTextureType3D , cudaReadModeElementType> tex;
-=======
->>>>>>> 7151117c
-#define MAXTREADS 1024
-/*GEOMETRY DEFINITION
- *
- *                Detector plane, behind
- *            |-----------------------------|
- *            |                             |
- *            |                             |
- *            |                             |
- *            |                             |
- *            |      +--------+             |
- *            |     /        /|             |
- *   A Z      |    /        / |*D           |
- *   |        |   +--------+  |             |
- *   |        |   |        |  |             |
- *   |        |   |     *O |  +             |
- *    --->y   |   |        | /              |
- *  /         |   |        |/               |
- * V X        |   +--------+                |
- *            |-----------------------------|
- *
- *           *S
- *
- *
- *
- *
- *
- **/
-
-
-
-__global__ void kernelPixelDetector( Geometry geo,
-        float* detector,
-        Point3D source ,
-        Point3D deltaU,
-        Point3D deltaV,
-        Point3D uvOrigin){
-    
-//     size_t idx = threadIdx.x + blockIdx.x * blockDim.x;
-    
-    unsigned long y = blockIdx.y * blockDim.y + threadIdx.y;
-    unsigned long x = blockIdx.x * blockDim.x + threadIdx.x;
-    unsigned long idx =  x  * geo.nDetecV + y;
-    
-    if ((x>= geo.nDetecU) | (y>= geo.nDetecV))
-        return;
-    
-<<<<<<< HEAD
-=======
-    size_t idx =  (size_t)(x  * geo.nDetecV + y)+ (size_t)projNumber*geo.nDetecV *geo.nDetecU ;
-    int indAlpha = currProjSetNumber*PROJ_PER_BLOCK+projNumber;  // This is the ABSOLUTE projection number in the projection array (for a given GPU)
-
-    if(indAlpha>=totalNoOfProjections)
-        return;
->>>>>>> 7151117c
-    
-    
-    
-    /////// Get coordinates XYZ of pixel UV
-    int pixelV = geo.nDetecV-y-1;
-    int pixelU = x;
-    Point3D pixel1D;
-    pixel1D.x=(uvOrigin.x+pixelU*deltaU.x+pixelV*deltaV.x);
-    pixel1D.y=(uvOrigin.y+pixelU*deltaU.y+pixelV*deltaV.y);
-    pixel1D.z=(uvOrigin.z+pixelU*deltaU.z+pixelV*deltaV.z);
-    ///////
-    // Siddon's ray-voxel intersection, optimized as in doi=10.1.1.55.7516
-    //////
-    // Also called Jacobs algorithms
-    Point3D ray;
-    // vector of Xray
-    ray.x=pixel1D.x-source.x;
-    ray.y=pixel1D.y-source.y;
-    ray.z=pixel1D.z-source.z;
-    // This variables are ommited because
-    // bx,by,bz ={0,0,0}
-    // dx,dy,dz ={1,1,1}
-    // compute parameter values for x-ray parametric equation. eq(3-10)
-    float axm,aym,azm;
-    float axM,ayM,azM;
-    // In the paper Nx= number of X planes-> Nvoxel+1
-    axm=min(-source.x/ray.x,(geo.nVoxelX-source.x)/ray.x);
-    aym=min(-source.y/ray.y,(geo.nVoxelY-source.y)/ray.y);
-    azm=min(-source.z/ray.z,(geo.nVoxelZ-source.z)/ray.z);
-    axM=max(-source.x/ray.x,(geo.nVoxelX-source.x)/ray.x);
-    ayM=max(-source.y/ray.y,(geo.nVoxelY-source.y)/ray.y);
-    azM=max(-source.z/ray.z,(geo.nVoxelZ-source.z)/ray.z);
-    float am=max(max(axm,aym),azm);
-    float aM=min(min(axM,ayM),azM);
-    
-    // line intersects voxel space ->   am<aM
-    if (am>=aM)
-        detector[idx]=0;
-    
-    // Compute max/min image INDEX for intersection eq(11-19)
-    // Discussion about ternary operator in CUDA: https://stackoverflow.com/questions/7104384/in-cuda-why-is-a-b010-more-efficient-than-an-if-else-version
-    float imin,imax,jmin,jmax,kmin,kmax;
-    // for X
-    if( source.x<pixel1D.x){
-        imin=(am==axm)? 1             : ceil (source.x+am*ray.x);
-        imax=(aM==axM)? geo.nVoxelX : floor(source.x+aM*ray.x);
-    }else{
-        imax=(am==axm)? geo.nVoxelX-1 : floor(source.x+am*ray.x);
-        imin=(aM==axM)? 0             : ceil (source.x+aM*ray.x);
-    }
-    // for Y
-    if( source.y<pixel1D.y){
-        jmin=(am==aym)? 1             : ceil (source.y+am*ray.y);
-        jmax=(aM==ayM)? geo.nVoxelY : floor(source.y+aM*ray.y);
-    }else{
-        jmax=(am==aym)? geo.nVoxelY-1 : floor(source.y+am*ray.y);
-        jmin=(aM==ayM)? 0             : ceil (source.y+aM*ray.y);
-    }
-    // for Z
-    if( source.z<pixel1D.z){
-        kmin=(am==azm)? 1             : ceil (source.z+am*ray.z);
-        kmax=(aM==azM)? geo.nVoxelZ : floor(source.z+aM*ray.z);
-    }else{
-        kmax=(am==azm)? geo.nVoxelZ-1 : floor(source.z+am*ray.z);
-        kmin=(aM==azM)? 0             : ceil (source.z+aM*ray.z);
-    }
-    
-    // get intersection point N1. eq(20-21) [(also eq 9-10)]
-    float ax,ay,az;
-    ax=(source.x<pixel1D.x)?  (imin-source.x)/(ray.x+0.000000000001) :  (imax-source.x)/(ray.x+0.000000000001);
-    ay=(source.y<pixel1D.y)?  (jmin-source.y)/(ray.y+0.000000000001) :  (jmax-source.y)/(ray.y+0.000000000001);
-    az=(source.z<pixel1D.z)?  (kmin-source.z)/(ray.z+0.000000000001) :  (kmax-source.z)/(ray.z+0.000000000001);
-    
-    
-    
-    // get index of first intersection. eq (26) and (19)
-    int i,j,k;
-    float aminc=min(min(ax,ay),az);
-    i=(int)floor(source.x+ (aminc+am)/2*ray.x);
-    j=(int)floor(source.y+ (aminc+am)/2*ray.y);
-    k=(int)floor(source.z+ (aminc+am)/2*ray.z);
-    // Initialize
-    float ac=am;
-    //eq (28), unit anlges
-    float axu,ayu,azu;
-    axu=1/abs(ray.x);
-    ayu=1/abs(ray.y);
-    azu=1/abs(ray.z);
-    // eq(29), direction of update
-    float iu,ju,ku;
-    iu=(source.x< pixel1D.x)? 1 : -1;
-    ju=(source.y< pixel1D.y)? 1 : -1;
-    ku=(source.z< pixel1D.z)? 1 : -1;
-    
-    float maxlength=sqrt(ray.x*ray.x*geo.dVoxelX*geo.dVoxelX+ray.y*ray.y*geo.dVoxelY*geo.dVoxelY+ray.z*ray.z*geo.dVoxelZ*geo.dVoxelZ);
-    float sum=0;
-    unsigned int Np=(imax-imin+1)+(jmax-jmin+1)+(kmax-kmin+1); // Number of intersections
-    // Go iterating over the line, intersection by intersection. If double point, no worries, 0 will be computed
-    
-    for (unsigned int ii=0;ii<Np;ii++){
-        if (ax==aminc){
-            sum+=(ax-ac)*tex3D(tex, i+0.5, j+0.5, k+0.5);
-            i=i+iu;
-            ac=ax;
-            ax+=axu;
-        }else if(ay==aminc){
-            sum+=(ay-ac)*tex3D(tex, i+0.5, j+0.5, k+0.5);
-            j=j+ju;
-            ac=ay;
-            ay+=ayu;
-        }else if(az==aminc){
-            sum+=(az-ac)*tex3D(tex, i+0.5, j+0.5, k+0.5);
-            k=k+ku;
-            ac=az;
-            az+=azu;
-        }
-        aminc=min(min(ax,ay),az);
-    }
-    detector[idx]=sum*maxlength;
-}
-
-
-int siddon_ray_projection(float const * const img, Geometry geo, float** result,float const * const angles,int nangles){
-    
-<<<<<<< HEAD
-=======
-    // Prepare for MultiGPU
-    int deviceCount = 0;
-    cudaGetDeviceCount(&deviceCount);
-    if(cudaCheckErrors("Device query fail")){return 1;}
-    if (deviceCount == 0) {
-        return ERR_NO_CAPABLE_DEVICES;}
-    //
-    // CODE assumes
-    // 1.-All available devices are usable by this code
-    // 2.-All available devices are equal, they are the same machine (warning thrown)
-    int dev;
-    char * devicenames;
-    cudaDeviceProp deviceProp;
-    
-    for (dev = 0; dev < deviceCount; dev++) {
-        cudaSetDevice(dev);
-        cudaGetDeviceProperties(&deviceProp, dev);
-        if (dev>0){
-            if (strcmp(devicenames,deviceProp.name)!=0){
-                printf("Ax:GPUselect","Detected one (or more) different GPUs.\n This code is not smart enough to separate the memory GPU wise if they have different computational times or memory limits.\n First GPU parameters used. If the code errors you might need to change the way GPU selection is performed. \n Siddon_projection.cu line 275.");
-                break;
-            }
-        }
-        devicenames=deviceProp.name;
-    }
->>>>>>> 7151117c
-    
-    
-    //DONE, Tesla found
-    
-    // copy data to CUDA memory
-    cudaArray *d_imagedata = 0;
-    
-<<<<<<< HEAD
-    const cudaExtent extent = make_cudaExtent(geo.nVoxelX, geo.nVoxelY, geo.nVoxelZ);
-    cudaChannelFormatDesc channelDesc = cudaCreateChannelDesc<float>();
-    cudaMalloc3DArray(&d_imagedata, &channelDesc, extent);
-    if(cudaCheckErrors("cudaMalloc3D error 3D tex")){return 1;}
-=======
-    // Check free memory
-    size_t mem_GPU_global;
-    checkFreeMemory(deviceCount,&mem_GPU_global);
-
-    size_t mem_image=                 (unsigned long long)geo.nVoxelX*(unsigned long long)geo.nVoxelY*(unsigned long long)geo.nVoxelZ*sizeof(float);
-    size_t mem_proj=                  (unsigned long long)geo.nDetecU*(unsigned long long)geo.nDetecV*sizeof(float);
->>>>>>> 7151117c
-    
-    cudaMemcpy3DParms copyParams = { 0 };
-    copyParams.srcPtr = make_cudaPitchedPtr((void*)img, extent.width*sizeof(float), extent.width, extent.height);
-    copyParams.dstArray = d_imagedata;
-    copyParams.extent = extent;
-    copyParams.kind = cudaMemcpyHostToDevice;
-    cudaMemcpy3D(&copyParams);
-    
-    if(cudaCheckErrors("cudaMemcpy3D fail")){return 1;}
-    
-    // Configure texture options
-    tex.normalized = false;
-    tex.filterMode = cudaFilterModePoint; //we dont want interpolation
-    tex.addressMode[0] = cudaAddressModeBorder;
-    tex.addressMode[1] = cudaAddressModeBorder;
-    tex.addressMode[2] = cudaAddressModeBorder;
-    
-<<<<<<< HEAD
-    cudaBindTextureToArray(tex, d_imagedata, channelDesc);
-    
-    if(cudaCheckErrors("3D texture memory bind fail")){return 1;}
-=======
-    // Allocate axuiliary memory for projections on the GPU to accumulate partial results
-    float ** dProjection_accum;
-    size_t num_bytes_proj = PROJ_PER_BLOCK*geo.nDetecU*geo.nDetecV * sizeof(float);
-    if (!fits_in_memory){
-        dProjection_accum=(float**)malloc(2*deviceCount*sizeof(float*));
-        for (dev = 0; dev < deviceCount; dev++) {
-            cudaSetDevice(dev);
-            for (int i = 0; i < 2; ++i){
-                cudaMalloc((void**)&dProjection_accum[dev*2+i], num_bytes_proj);
-                cudaMemset(dProjection_accum[dev*2+i],0,num_bytes_proj);
-                if(cudaCheckErrors("cudaMallocauxiliarty projections fail")){return 1;}
-            }
-        }
-    }
-    
-    // This is happening regarthless if the image fits on memory
-    float** dProjection=(float**)malloc(2*deviceCount*sizeof(float*));
-    for (dev = 0; dev < deviceCount; dev++){
-        cudaSetDevice(dev);
-        
-        for (int i = 0; i < 2; ++i){
-            cudaMalloc((void**)&dProjection[dev*2+i],   num_bytes_proj);
-            cudaMemset(dProjection[dev*2+i]  ,0,num_bytes_proj);
-            if(cudaCheckErrors("cudaMalloc projections fail")){return 1;}
-        }
-    }
->>>>>>> 7151117c
-    
-    
-    
-    
-    //Done! Image put into texture memory.
-    
-    
-    size_t num_bytes = geo.nDetecU*geo.nDetecV * sizeof(float);
-    float* dProjection;
-    cudaMalloc((void**)&dProjection, num_bytes);
-    cudaMemset(dProjection,0,num_bytes);
-    if(cudaCheckErrors("cudaMalloc fail")){return 1;}
-    
-    
-<<<<<<< HEAD
-    bool timekernel=false; // For debuggin purposes
-    cudaEvent_t start, stop;
-    float elapsedTime;
-
-    Point3D source, deltaU, deltaV, uvOrigin;
-    
-    // 16x16 gave the best performance empirically
-    // Funnily that makes it compatible with most GPUs.....
-    int divU,divV;
-    divU=16;
-    divV=16;
-    dim3 grid((geo.nDetecU+divU-1)/divU,(geo.nDetecV+divV-1)/divV,1);
-    dim3 block(divU,divV,1);
-    
-    for (unsigned int i=0;i<nangles;i++){
-        geo.alpha=angles[i*3];
-        geo.theta=angles[i*3+1];
-        geo.psi  =angles[i*3+2];
-        //precomute distances for faster execution
-        //Precompute per angle constant stuff for speed
-        computeDeltas_Siddon(geo,i, &uvOrigin, &deltaU, &deltaV, &source);
-        //Ray tracing!
-        if (timekernel){
-            cudaEventCreate(&start);
-            cudaEventRecord(start,0);
-        }
-        kernelPixelDetector<<<grid,block>>>(geo,dProjection, source, deltaU, deltaV, uvOrigin);
-        if(cudaCheckErrors("Kernel fail")){return 1;}
-        if (timekernel){
-            cudaEventCreate(&stop);
-            cudaEventRecord(stop,0);
-            cudaEventSynchronize(stop);
-            cudaEventElapsedTime(&elapsedTime, start,stop);
-            //mexPrintf("%f\n" ,elapsedTime);
-=======
-    for (dev = 0; dev < deviceCount; dev++){
-        cudaSetDevice(dev);
-        for (int i = 0; i < 2; ++i){
-            cudaStreamCreate(&stream[i+dev*2]);
-            
-        }
-    }
-    if(cudaCheckErrors("Stream creation fail")){return 1;}
-
-    int nangles_device=(nangles+deviceCount-1)/deviceCount;
-    int nangles_last_device=(nangles-(deviceCount-1)*nangles_device);
-    unsigned int noOfKernelCalls = (nangles_device+PROJ_PER_BLOCK-1)/PROJ_PER_BLOCK;  // We'll take care of bounds checking inside the loop if nalpha is not divisible by PROJ_PER_BLOCK
-    unsigned int last_device_blocks= (nangles_last_device+PROJ_PER_BLOCK-1)/PROJ_PER_BLOCK; // we will use this in the memory management.
-    int projection_this_block;
-    cudaTextureObject_t *texImg = new cudaTextureObject_t[deviceCount];
-    cudaArray **d_cuArrTex = new cudaArray*[deviceCount];
-    
-    for (unsigned int sp=0;sp<splits;sp++){
-        
-        // Create texture objects for all GPUs
-        
-        
-        size_t linear_idx_start;
-        //First one shoudl always be  the same size as all the rest but the last
-        linear_idx_start= (size_t)sp*(size_t)geoArray[0].nVoxelX*(size_t)geoArray[0].nVoxelY*(size_t)geoArray[0].nVoxelZ;
-        
-        
-        CreateTexture(deviceCount,&img[linear_idx_start],geoArray[sp],d_cuArrTex,texImg,!sp);
-        if(cudaCheckErrors("Texture object creation fail")){return 1;}
-        
-        
-        // Prepare kernel lauch variables
-        
-        int divU,divV;
-        divU=PIXEL_SIZE_BLOCK;
-        divV=PIXEL_SIZE_BLOCK;
-        dim3 grid((geoArray[sp].nDetecU+divU-1)/divU,(geoArray[0].nDetecV+divV-1)/divV,1);
-        dim3 block(divU,divV,PROJ_PER_BLOCK);
-        
-        unsigned int proj_global;
-        unsigned int i;
-        // Now that we have prepared the image (piece of image) and parameters for kernels
-        // we project for all angles.
-        for ( i=0; i<noOfKernelCalls; i++){
-            for (dev=0;dev<deviceCount;dev++){
-                cudaSetDevice(dev);
-                
-                for(unsigned int j=0; j<PROJ_PER_BLOCK; j++){
-                    proj_global=(i*PROJ_PER_BLOCK+j)+dev*nangles_device;
-                    if (proj_global>=nangles)
-                        break;
-                    if ((i*PROJ_PER_BLOCK+j)>=nangles_device)
-                        break;
-                    geoArray[sp].alpha=angles[proj_global*3];
-                    geoArray[sp].theta=angles[proj_global*3+1];
-                    geoArray[sp].psi  =angles[proj_global*3+2];
-                    
-                    
-                    //precomute distances for faster execution
-                    //Precompute per angle constant stuff for speed
-                    computeDeltas_Siddon(geoArray[sp],proj_global, &uvOrigin, &deltaU, &deltaV, &source);
-                    //Ray tracing!
-                    projParamsArrayHost[4*j]=uvOrigin;		// 6*j because we have 6 Point3D values per projection
-                    projParamsArrayHost[4*j+1]=deltaU;
-                    projParamsArrayHost[4*j+2]=deltaV;
-                    projParamsArrayHost[4*j+3]=source;
-                    
-                }
-                cudaMemcpyToSymbolAsync(projParamsArrayDev, projParamsArrayHost, sizeof(Point3D)*4*PROJ_PER_BLOCK,0,cudaMemcpyHostToDevice,stream[dev*2]);
-                cudaStreamSynchronize(stream[dev*2]);
-                if(cudaCheckErrors("kernel fail")){return 1;}
-                kernelPixelDetector<<<grid,block,0,stream[dev*2]>>>(geoArray[sp],dProjection[(i%2)+dev*2],i,nangles_device,texImg[dev]);
-            }
-            // Now that the computation is happening, we need to either prepare the memory for
-            // combining of the projections (splits>1) or start removing previous results.
-            
-            // How many projections are we dealing with in the current block??
-            
-            
-            // If our image does not fit in memory then we need to make sure we accumulate previous results too.
-            if( !fits_in_memory && sp>0 ){
-                // First, grab previous results and put them in the auxiliary variable
-                for (dev = 0; dev < deviceCount; dev++){
-                    projection_this_block=PROJ_PER_BLOCK;
-                    cudaSetDevice(dev);
-                    // this werid code makes sure we dont access bad memory. Its necesary for deviceCount>2
-                    if (dev+1==deviceCount){ // if its the last device
-                        if(i+1==last_device_blocks) // If we are in the last block of the last device, how many projections?
-                            projection_this_block=nangles_last_device-(last_device_blocks-1)*PROJ_PER_BLOCK;
-                        if(i+1>last_device_blocks) // As the last device can have less blocs, i may be over it.
-                            break;
-                    }else{
-                        if(i+1==noOfKernelCalls) // if its not the last device, it can still be the lat block
-                            projection_this_block=nangles_device-(noOfKernelCalls-1)*PROJ_PER_BLOCK;
-                    }
-                    cudaMemcpyAsync(dProjection_accum[(i%2)+dev*2], result[i*PROJ_PER_BLOCK+dev*nangles_device], projection_this_block*geo.nDetecV*geo.nDetecU*sizeof(float), cudaMemcpyHostToDevice,stream[dev*2+1]);
-                }
-                // Second, take the results from current compute call and add it to the code in execution.
-                for (dev = 0; dev < deviceCount; dev++){
-                    
-                    projection_this_block=PROJ_PER_BLOCK;
-                    cudaSetDevice(dev);
-                    // this werid code makes sure we dont access bad memory. Its necesary for deviceCount>2
-                    if (dev+1==deviceCount){ // if its the last device
-                        if(i+1==last_device_blocks) // If we are in the last block of the last device, how many projections?
-                            projection_this_block=nangles_last_device-(last_device_blocks-1)*PROJ_PER_BLOCK;
-                        if(i+1>last_device_blocks) // As the last device can have less blocs, i may be over it.
-                            break;
-                    }else{
-                        if(i+1==noOfKernelCalls) // if its not the last device, it can still be the lat block
-                            projection_this_block=nangles_device-(noOfKernelCalls-1)*PROJ_PER_BLOCK;
-                    }
-                    cudaStreamSynchronize(stream[dev*2+1]); // wait until copy is finished
-                    vecAddInPlace<<<(geo.nDetecU*geo.nDetecV*projection_this_block+MAXTREADS-1)/MAXTREADS,MAXTREADS,0,stream[dev*2]>>>(dProjection[(i%2)+dev*2],dProjection_accum[(i%2)+dev*2],(unsigned long)geo.nDetecU*geo.nDetecV*projection_this_block);
-                }
-            }
-            
-            // Now, lets get out the projections from the previous execution of the kernels.
-            if (i>0){
-                for (dev = 0; dev < deviceCount; dev++){
-                    projection_this_block=PROJ_PER_BLOCK;
-                    cudaSetDevice(dev);
-                    if (dev+1==deviceCount && i+1==noOfKernelCalls && last_device_blocks!=noOfKernelCalls){ 
-                            projection_this_block=nangles_last_device-(last_device_blocks-1)*PROJ_PER_BLOCK;
-                    }
-                    cudaMemcpyAsync(result[(i-1)*PROJ_PER_BLOCK+dev*nangles_device], dProjection[(int)(!(i%2))+dev*2],  projection_this_block*geo.nDetecV*geo.nDetecU*sizeof(float), cudaMemcpyDeviceToHost,stream[dev*2+1]);
-                }
-            }
-            // Make sure Computation on kernels has finished before we launch the next batch.
-            for (dev = 0; dev < deviceCount; dev++){
-                cudaSetDevice(dev);
-                cudaStreamSynchronize(stream[dev*2]);
-            }   
-        }// END angles loop (i)
-        
-        
-        // We still have the last one to get out, do that one
-        
-        int projection_this_block;
-        for (dev = 0; dev < deviceCount; dev++){
-            projection_this_block=PROJ_PER_BLOCK;
-            cudaSetDevice(dev);
-            // this werid code makes sure we dont access bad memory. Its necesary for deviceCount>2
-            if (dev+1==deviceCount){ // if its the last device
-                projection_this_block=nangles_last_device-(last_device_blocks-1)*PROJ_PER_BLOCK;
-                if(i>last_device_blocks) // As the last device can have less blocs, i may be over it.
-                    break;
-            }else{
-               projection_this_block=nangles_device-(noOfKernelCalls-1)*PROJ_PER_BLOCK;
-            }
-            cudaDeviceSynchronize();
-            if(cudaCheckErrors("Fail memcopy fail")){return 1;}
-            cudaMemcpyAsync(result[(i-1)*PROJ_PER_BLOCK+dev*nangles_device], dProjection[(int)(!(i%2))+dev*2], projection_this_block*geo.nDetecV*geo.nDetecU*sizeof(float), cudaMemcpyDeviceToHost,stream[dev*2+1]);
-        }
-        // Free memory for the next piece of image
-       
-        cudaDeviceSynchronize();
-    }//END image splits loop
-     
-    
-    if(cudaCheckErrors("Main loop  fail")){return 1;}
-    ///////////////////////////////////////////////////////////////////////
-    ///////////////////////////////////////////////////////////////////////
-    for (dev = 0; dev < deviceCount; dev++){
-            cudaSetDevice(dev);
-            cudaDestroyTextureObject(texImg[dev]);
-            cudaFreeArray(d_cuArrTex[dev]);
-    }
-    // Freeing Stage
-    for (dev = 0; dev < deviceCount; dev++){
-        cudaSetDevice(dev);
-        cudaFree(dProjection[dev*2]);
-        cudaFree(dProjection[dev*2+1]);
-        
-    }
-    free(dProjection);
-    
-    if(!fits_in_memory){
-        for (dev = 0; dev < deviceCount; dev++){
-            cudaSetDevice(dev);
-            cudaFree(dProjection_accum[dev*2]);
-            cudaFree(dProjection_accum[dev*2+1]);
-            
->>>>>>> 7151117c
-        }
-        // copy result to host
-        cudaMemcpy(result[i], dProjection, num_bytes, cudaMemcpyDeviceToHost);
-        if(cudaCheckErrors("cudaMemcpy fail")){return 1;}
-        
-        
-    }
-    
-    
-    cudaUnbindTexture(tex);
-    if(cudaCheckErrors("Unbind  fail")){return 1;}
-    cudaFree(dProjection);
-    cudaFreeArray(d_imagedata);
-    if(cudaCheckErrors("cudaFree d_imagedata fail")){return 1;}
-    
-    
-    
-    cudaDeviceReset();
-    return 0;
-}
-
-
-
-/* This code precomputes The location of the source and the Delta U and delta V (in the warped space)
- * to compute the locations of the x-rays. While it seems verbose and overly-optimized,
- * it does saves about 30% of each of the kernel calls. Thats something!
- **/
-void computeDeltas_Siddon(Geometry geo,int i, Point3D* uvorigin, Point3D* deltaU, Point3D* deltaV, Point3D* source){
-    Point3D S;
-    S.x=geo.DSO[i];
-    S.y=0;
-    S.z=0;
-    
-    //End point
-    Point3D P,Pu0,Pv0;
-    
-    P.x  =-(geo.DSD[i]-geo.DSO[i]);   P.y  = geo.dDetecU*(0-((float)geo.nDetecU/2)+0.5);       P.z  = geo.dDetecV*(((float)geo.nDetecV/2)-0.5-0);
-    Pu0.x=-(geo.DSD[i]-geo.DSO[i]);   Pu0.y= geo.dDetecU*(1-((float)geo.nDetecU/2)+0.5);       Pu0.z= geo.dDetecV*(((float)geo.nDetecV/2)-0.5-0);
-    Pv0.x=-(geo.DSD[i]-geo.DSO[i]);   Pv0.y= geo.dDetecU*(0-((float)geo.nDetecU/2)+0.5);       Pv0.z= geo.dDetecV*(((float)geo.nDetecV/2)-0.5-1);
-    // Geomtric trasnformations:
-    // Now we have the Real world (OXYZ) coordinates of the bottom corner and its two neighbours.
-    // The obkjective is to get a position of the detector in a coordinate system where:
-    // 1-units are voxel size (in each direction can be different)
-    // 2-The image has the its first voxel at (0,0,0)
-    // 3-The image never rotates
-    
-    // To do that, we need to compute the "deltas" the detector, or "by how much
-    // (in new xyz) does the voxels change when and index is added". To do that
-    // several geometric steps needs to be changed
-    
-    //1.Roll,pitch,jaw
-    // The detector can have a small rotation.
-    // according to
-    //"A geometric calibration method for cone beam CT systems" Yang K1, Kwan AL, Miller DF, Boone JM. Med Phys. 2006 Jun;33(6):1695-706.
-    // Only the Z rotation will have a big influence in the image quality when they are small.
-    // Still all rotations are supported
-    
-    // To roll pitch jaw, the detector has to be in centered in OXYZ.
-    P.x=0;Pu0.x=0;Pv0.x=0;
-    
-    // Roll pitch yaw
-    rollPitchYaw(geo,i,&P);
-    rollPitchYaw(geo,i,&Pu0);
-    rollPitchYaw(geo,i,&Pv0);
-    //Now ltes translate the points where they shoudl be:
-    P.x=P.x-(geo.DSD[i]-geo.DSO[i]);
-    Pu0.x=Pu0.x-(geo.DSD[i]-geo.DSO[i]);
-    Pv0.x=Pv0.x-(geo.DSD[i]-geo.DSO[i]);
-    
-    //1: Offset detector
-    
-   
-    //S doesnt need to chagne
-    
-    
-    //3: Rotate (around z)!
-    Point3D Pfinal, Pfinalu0, Pfinalv0;
-    Pfinal.x  =P.x;
-    Pfinal.y  =P.y  +geo.offDetecU[i]; Pfinal.z  =P.z  +geo.offDetecV[i];
-    Pfinalu0.x=Pu0.x;
-    Pfinalu0.y=Pu0.y  +geo.offDetecU[i]; Pfinalu0.z  =Pu0.z  +geo.offDetecV[i];
-    Pfinalv0.x=Pv0.x;
-    Pfinalv0.y=Pv0.y  +geo.offDetecU[i]; Pfinalv0.z  =Pv0.z  +geo.offDetecV[i];
-    
-    eulerZYZ(geo,&Pfinal);
-    eulerZYZ(geo,&Pfinalu0);
-    eulerZYZ(geo,&Pfinalv0);
-    eulerZYZ(geo,&S);
-    
-    //2: Offset image (instead of offseting image, -offset everything else)
-    
-    Pfinal.x  =Pfinal.x-geo.offOrigX[i];     Pfinal.y  =Pfinal.y-geo.offOrigY[i];     Pfinal.z  =Pfinal.z-geo.offOrigZ[i];
-    Pfinalu0.x=Pfinalu0.x-geo.offOrigX[i];   Pfinalu0.y=Pfinalu0.y-geo.offOrigY[i];   Pfinalu0.z=Pfinalu0.z-geo.offOrigZ[i];
-    Pfinalv0.x=Pfinalv0.x-geo.offOrigX[i];   Pfinalv0.y=Pfinalv0.y-geo.offOrigY[i];   Pfinalv0.z=Pfinalv0.z-geo.offOrigZ[i];
-    S.x=S.x-geo.offOrigX[i];               S.y=S.y-geo.offOrigY[i];               S.z=S.z-geo.offOrigZ[i];
-    
-    // As we want the (0,0,0) to be in a corner of the image, we need to translate everything (after rotation);
-    Pfinal.x  =Pfinal.x+geo.sVoxelX/2;      Pfinal.y  =Pfinal.y+geo.sVoxelY/2;          Pfinal.z  =Pfinal.z  +geo.sVoxelZ/2;
-    Pfinalu0.x=Pfinalu0.x+geo.sVoxelX/2;    Pfinalu0.y=Pfinalu0.y+geo.sVoxelY/2;        Pfinalu0.z=Pfinalu0.z+geo.sVoxelZ/2;
-    Pfinalv0.x=Pfinalv0.x+geo.sVoxelX/2;    Pfinalv0.y=Pfinalv0.y+geo.sVoxelY/2;        Pfinalv0.z=Pfinalv0.z+geo.sVoxelZ/2;
-    S.x      =S.x+geo.sVoxelX/2;          S.y      =S.y+geo.sVoxelY/2;              S.z      =S.z      +geo.sVoxelZ/2;
-    
-    //4. Scale everything so dVoxel==1
-    Pfinal.x  =Pfinal.x/geo.dVoxelX;      Pfinal.y  =Pfinal.y/geo.dVoxelY;        Pfinal.z  =Pfinal.z/geo.dVoxelZ;
-    Pfinalu0.x=Pfinalu0.x/geo.dVoxelX;    Pfinalu0.y=Pfinalu0.y/geo.dVoxelY;      Pfinalu0.z=Pfinalu0.z/geo.dVoxelZ;
-    Pfinalv0.x=Pfinalv0.x/geo.dVoxelX;    Pfinalv0.y=Pfinalv0.y/geo.dVoxelY;      Pfinalv0.z=Pfinalv0.z/geo.dVoxelZ;
-    S.x      =S.x/geo.dVoxelX;          S.y      =S.y/geo.dVoxelY;            S.z      =S.z/geo.dVoxelZ;
-    
-    
-    //mexPrintf("COR: %f \n",geo.COR[i]);
-    //5. apply COR. Wherever everything was, now its offesetd by a bit
-    float CORx, CORy;
-    CORx=-geo.COR[i]*sin(geo.alpha)/geo.dVoxelX;
-    CORy= geo.COR[i]*cos(geo.alpha)/geo.dVoxelY;
-    Pfinal.x+=CORx;   Pfinal.y+=CORy;
-    Pfinalu0.x+=CORx;   Pfinalu0.y+=CORy;
-    Pfinalv0.x+=CORx;   Pfinalv0.y+=CORy;
-    S.x+=CORx; S.y+=CORy;
-    
-    // return
-    
-    *uvorigin=Pfinal;
-    
-    deltaU->x=Pfinalu0.x-Pfinal.x;
-    deltaU->y=Pfinalu0.y-Pfinal.y;
-    deltaU->z=Pfinalu0.z-Pfinal.z;
-    
-    deltaV->x=Pfinalv0.x-Pfinal.x;
-    deltaV->y=Pfinalv0.y-Pfinal.y;
-    deltaV->z=Pfinalv0.z-Pfinal.z;
-    
-    *source=S;
-}
-
-
-#ifndef PROJECTION_HPP
-
-float maxDistanceCubeXY(Geometry geo, float alpha,int i){
-    ///////////
-    // Compute initial "t" so we access safely as less as out of bounds as possible.
-    //////////
-    
-    
-    float maxCubX,maxCubY;
-    // Forgetting Z, compute max distance: diagonal+offset
-    maxCubX=(geo.sVoxelX/2+ abs(geo.offOrigX[i]))/geo.dVoxelX;
-    maxCubY=(geo.sVoxelY/2+ abs(geo.offOrigY[i]))/geo.dVoxelY;
-    
-    return geo.DSO[i]/geo.dVoxelX-sqrt(maxCubX*maxCubX+maxCubY*maxCubY);
-    
-}
-void rollPitchYaw(Geometry geo,int i, Point3D* point){
-    Point3D auxPoint;
-    auxPoint.x=point->x;
-    auxPoint.y=point->y;
-    auxPoint.z=point->z;
-    
-    point->x=cos(geo.dRoll[i])*cos(geo.dPitch[i])*auxPoint.x
-            +(cos(geo.dRoll[i])*sin(geo.dPitch[i])*sin(geo.dYaw[i]) - sin(geo.dRoll[i])*cos(geo.dYaw[i]))*auxPoint.y
-            +(cos(geo.dRoll[i])*sin(geo.dPitch[i])*cos(geo.dYaw[i]) + sin(geo.dRoll[i])*sin(geo.dYaw[i]))*auxPoint.z;
-    
-    point->y=sin(geo.dRoll[i])*cos(geo.dPitch[i])*auxPoint.x
-            +(sin(geo.dRoll[i])*sin(geo.dPitch[i])*sin(geo.dYaw[i]) + cos(geo.dRoll[i])*cos(geo.dYaw[i]))*auxPoint.y
-            +(sin(geo.dRoll[i])*sin(geo.dPitch[i])*cos(geo.dYaw[i]) - cos(geo.dRoll[i])*sin(geo.dYaw[i]))*auxPoint.z;
-    
-    point->z=-sin(geo.dPitch[i])*auxPoint.x
-            +cos(geo.dPitch[1])*sin(geo.dYaw[i])*auxPoint.y
-            +cos(geo.dPitch[1])*cos(geo.dYaw[i])*auxPoint.z;
-    
-}
-void eulerZYZ(Geometry geo, Point3D* point){
-    Point3D auxPoint;
-    auxPoint.x=point->x;
-    auxPoint.y=point->y;
-    auxPoint.z=point->z;
-    
-    point->x=(+cos(geo.alpha)*cos(geo.theta)*cos(geo.psi)-sin(geo.alpha)*sin(geo.psi))*auxPoint.x+
-             (-cos(geo.alpha)*cos(geo.theta)*sin(geo.psi)-sin(geo.alpha)*cos(geo.psi))*auxPoint.y+
-              cos(geo.alpha)*sin(geo.theta)*auxPoint.z;
-    
-    point->y=(+sin(geo.alpha)*cos(geo.theta)*cos(geo.psi)+cos(geo.alpha)*sin(geo.psi))*auxPoint.x+
-             (-sin(geo.alpha)*cos(geo.theta)*sin(geo.psi)+cos(geo.alpha)*cos(geo.psi))*auxPoint.y+
-              sin(geo.alpha)*sin(geo.theta)*auxPoint.z;
-    
-    point->z=-sin(geo.theta)*cos(geo.psi)*auxPoint.x+
-              sin(geo.theta)*sin(geo.psi)*auxPoint.y+
-              cos(geo.theta)*auxPoint.z;
-
-
-}
-#endif
+/*-------------------------------------------------------------------------
+ *
+ * CUDA functions for ray-voxel intersection based projection
+ *
+ * This file has the necesary fucntiosn to perform X-ray CBCT projection
+ * operation given a geaometry, angles and image. It usesthe so-called
+ * Jacobs algorithm to compute efficiently the length of the x-rays over
+ * voxel space.
+ *
+ * CODE by       Ander Biguri
+ *               Sepideh Hatamikia (arbitrary rotation)
+ * ---------------------------------------------------------------------------
+ * ---------------------------------------------------------------------------
+ * Copyright (c) 2015, University of Bath and CERN- European Organization for
+ * Nuclear Research
+ * All rights reserved.
+ *
+ * Redistribution and use in source and binary forms, with or without
+ * modification, are permitted provided that the following conditions are met:
+ *
+ * 1. Redistributions of source code must retain the above copyright notice,
+ * this list of conditions and the following disclaimer.
+ *
+ * 2. Redistributions in binary form must reproduce the above copyright notice,
+ * this list of conditions and the following disclaimer in the documentation
+ * and/or other materials provided with the distribution.
+ *
+ * 3. Neither the name of the copyright holder nor the names of its contributors
+ * may be used to endorse or promote products derived from this software without
+ * specific prior written permission.
+ *
+ * THIS SOFTWARE IS PROVIDED BY THE COPYRIGHT HOLDERS AND CONTRIBUTORS "AS IS"
+ * AND ANY EXPRESS OR IMPLIED WARRANTIES, INCLUDING, BUT NOT LIMITED TO, THE
+ * IMPLIED WARRANTIES OF MERCHANTABILITY AND FITNESS FOR A PARTICULAR PURPOSE
+ * ARE DISCLAIMED. IN NO EVENT SHALL THE COPYRIGHT HOLDER OR CONTRIBUTORS BE
+ * LIABLE FOR ANY DIRECT, INDIRECT, INCIDENTAL, SPECIAL, EXEMPLARY, OR
+ * CONSEQUENTIAL DAMAGES (INCLUDING, BUT NOT LIMITED TO, PROCUREMENT OF
+ * SUBSTITUTE GOODS OR SERVICES; LOSS OF USE, DATA, OR PROFITS; OR BUSINESS
+ * INTERRUPTION) HOWEVER CAUSED AND ON ANY THEORY OF LIABILITY, WHETHER IN
+ * CONTRACT, STRICT LIABILITY, OR TORT (INCLUDING NEGLIGENCE OR OTHERWISE)
+ * ARISING IN ANY WAY OUT OF THE USE OF THIS SOFTWARE, EVEN IF ADVISED OF THE
+ * POSSIBILITY OF SUCH DAMAGE.
+ * ---------------------------------------------------------------------------
+ *
+ * Contact: tigre.toolbox@gmail.com
+ * Codes  : https://github.com/CERN/TIGRE
+ * ---------------------------------------------------------------------------
+ */
+
+#include <algorithm>
+#include <cuda_runtime_api.h>
+#include <cuda.h>
+#include "Siddon_projection.hpp"
+#include <stdio.h>
+#include "errors.hpp"
+#include <math.h>
+
+inline int cudaCheckErrors(const char * msg)
+{
+   cudaError_t __err = cudaGetLastError();
+   if (__err != cudaSuccess)
+   {
+      printf("Siddon_projection:%s:%s\n",msg, cudaGetErrorString(__err));
+      cudaDeviceReset();
+      return 1;
+   }
+   return 0;
+}
+#define MAXTREADS 1024
+#define PROJ_PER_BLOCK 9
+#define PIXEL_SIZE_BLOCK 9
+    /*GEOMETRY DEFINITION
+     *
+     *                Detector plane, behind
+     *            |-----------------------------|
+     *            |                             |
+     *            |                             |
+     *            |                             |
+     *            |                             |
+     *            |      +--------+             |
+     *            |     /        /|             |
+     *   A Z      |    /        / |*D           |
+     *   |        |   +--------+  |             |
+     *   |        |   |        |  |             |
+     *   |        |   |     *O |  +             |
+     *    --->y   |   |        | /              |
+     *  /         |   |        |/               |
+     * V X        |   +--------+                |
+     *            |-----------------------------|
+     *
+     *           *S
+     *
+     *
+     *
+     *
+     *
+     **/
+    
+    void CreateTexture(int num_devices,const float* imagedata,Geometry geo,cudaArray** d_cuArrTex, cudaTextureObject_t *texImage,bool alloc);
+
+__constant__ Point3D projParamsArrayDev[4*PROJ_PER_BLOCK];  // Dev means it is on device
+
+
+__global__ void vecAddInPlace(float *a, float *b, unsigned long  n)
+{
+    int idx = blockIdx.x*blockDim.x+threadIdx.x;
+    // Make sure we do not go out of bounds
+    if (idx < n)
+        a[idx] = a[idx] + b[idx];
+}
+
+__global__ void kernelPixelDetector( Geometry geo,
+        float* detector,
+        const int currProjSetNumber,
+        const int totalNoOfProjections,
+        cudaTextureObject_t tex){
+    
+    
+    unsigned long y = blockIdx.y * blockDim.y + threadIdx.y;
+    unsigned long x = blockIdx.x * blockDim.x + threadIdx.x;
+    unsigned long projNumber=threadIdx.z;
+    
+    
+    if ((x>= geo.nDetecU) | (y>= geo.nDetecV)|  (projNumber>=PROJ_PER_BLOCK))
+        return;
+    
+    size_t idx =  (size_t)(x  * geo.nDetecV + y)+ (size_t)projNumber*geo.nDetecV *geo.nDetecU ;
+    int indAlpha = currProjSetNumber*PROJ_PER_BLOCK+projNumber;  // This is the ABSOLUTE projection number in the projection array (for a given GPU)
+
+    if(indAlpha>=totalNoOfProjections)
+        return;
+    
+    Point3D uvOrigin = projParamsArrayDev[4*projNumber];  // 6*projNumber because we have 6 Point3D values per projection
+    Point3D deltaU = projParamsArrayDev[4*projNumber+1];
+    Point3D deltaV = projParamsArrayDev[4*projNumber+2];
+    Point3D source = projParamsArrayDev[4*projNumber+3];
+    
+    /////// Get coordinates XYZ of pixel UV
+    int pixelV = geo.nDetecV-y-1;
+    int pixelU = x;
+    Point3D pixel1D;
+    pixel1D.x=(uvOrigin.x+pixelU*deltaU.x+pixelV*deltaV.x);
+    pixel1D.y=(uvOrigin.y+pixelU*deltaU.y+pixelV*deltaV.y);
+    pixel1D.z=(uvOrigin.z+pixelU*deltaU.z+pixelV*deltaV.z);
+    ///////
+    // Siddon's ray-voxel intersection, optimized as in doi=10.1.1.55.7516
+    //////
+    // Also called Jacobs algorithms
+    Point3D ray;
+    // vector of Xray
+    ray.x=pixel1D.x-source.x;
+    ray.y=pixel1D.y-source.y;
+    ray.z=pixel1D.z-source.z;
+    // This variables are ommited because
+    // bx,by,bz ={0,0,0}
+    // dx,dy,dz ={1,1,1}
+    // compute parameter values for x-ray parametric equation. eq(3-10)
+    float axm,aym,azm;
+    float axM,ayM,azM;
+    // In the paper Nx= number of X planes-> Nvoxel+1
+   
+    axm=fminf(__fdividef(-source.x,ray.x),__fdividef(geo.nVoxelX-source.x,ray.x));
+    aym=fminf(__fdividef(-source.y,ray.y),__fdividef(geo.nVoxelY-source.y,ray.y));
+    azm=fminf(__fdividef(-source.z,ray.z),__fdividef(geo.nVoxelZ-source.z,ray.z));
+    axM=fmaxf(__fdividef(-source.x,ray.x),__fdividef(geo.nVoxelX-source.x,ray.x));
+    ayM=fmaxf(__fdividef(-source.y,ray.y),__fdividef(geo.nVoxelY-source.y,ray.y));
+    azM=fmaxf(__fdividef(-source.z,ray.z),__fdividef(geo.nVoxelZ-source.z,ray.z));
+    
+    float am=fmaxf(fmaxf(axm,aym),azm);
+    float aM=fminf(fminf(axM,ayM),azM);
+    
+    // line intersects voxel space ->   am<aM
+    if (am>=aM)
+        detector[idx]=0;
+    
+    // Compute max/min image INDEX for intersection eq(11-19)
+    // Discussion about ternary operator in CUDA: https://stackoverflow.com/questions/7104384/in-cuda-why-is-a-b010-more-efficient-than-an-if-else-version
+    float imin,imax,jmin,jmax,kmin,kmax;
+    // for X
+    if( source.x<pixel1D.x){
+        imin=(am==axm)? 1.0f             : ceilf (source.x+am*ray.x);
+        imax=(aM==axM)? geo.nVoxelX      : floorf(source.x+aM*ray.x);
+    }else{
+        imax=(am==axm)? geo.nVoxelX-1.0f : floorf(source.x+am*ray.x);
+        imin=(aM==axM)? 0.0f             : ceilf (source.x+aM*ray.x);
+    }
+    // for Y
+    if( source.y<pixel1D.y){
+        jmin=(am==aym)? 1.0f             : ceilf (source.y+am*ray.y);
+        jmax=(aM==ayM)? geo.nVoxelY      : floorf(source.y+aM*ray.y);
+    }else{
+        jmax=(am==aym)? geo.nVoxelY-1.0f : floorf(source.y+am*ray.y);
+        jmin=(aM==ayM)? 0.0f             : ceilf (source.y+aM*ray.y);
+    }
+    // for Z
+    if( source.z<pixel1D.z){
+        kmin=(am==azm)? 1.0f             : ceilf (source.z+am*ray.z);
+        kmax=(aM==azM)? geo.nVoxelZ      : floorf(source.z+aM*ray.z);
+    }else{
+        kmax=(am==azm)? geo.nVoxelZ-1.0f : floorf(source.z+am*ray.z);
+        kmin=(aM==azM)? 0.0f             : ceilf (source.z+aM*ray.z);
+    }
+    
+    // get intersection point N1. eq(20-21) [(also eq 9-10)]
+    float ax,ay,az;
+    ax=(source.x<pixel1D.x)?  __fdividef(imin-source.x,ray.x+0.000000000001f) :  __fdividef(imax-source.x,ray.x+0.000000000001f);
+    ay=(source.y<pixel1D.y)?  __fdividef(jmin-source.y,ray.y+0.000000000001f) :  __fdividef(jmax-source.y,ray.y+0.000000000001f);
+    az=(source.z<pixel1D.z)?  __fdividef(kmin-source.z,ray.z+0.000000000001f) :  __fdividef(kmax-source.z,ray.z+0.000000000001f);
+    
+    
+    
+    // get index of first intersection. eq (26) and (19)
+    int i,j,k;
+    float aminc=fminf(fminf(ax,ay),az);
+    i=(int)floorf(source.x+ (aminc+am)*0.5f*ray.x);
+    j=(int)floorf(source.y+ (aminc+am)*0.5f*ray.y);
+    k=(int)floorf(source.z+ (aminc+am)*0.5f*ray.z);
+    // Initialize
+    float ac=am;
+    //eq (28), unit anlges
+    float axu,ayu,azu;
+    axu=__frcp_rd(fabsf(ray.x));
+    ayu=__frcp_rd(fabsf(ray.y));
+    azu=__frcp_rd(fabsf(ray.z));
+    // eq(29), direction of update
+    float iu,ju,ku;
+    iu=(source.x< pixel1D.x)? 1.0f : -1.0f;
+    ju=(source.y< pixel1D.y)? 1.0f : -1.0f;
+    ku=(source.z< pixel1D.z)? 1.0f : -1.0f;
+    
+    float maxlength=__fsqrt_rd(ray.x*ray.x*geo.dVoxelX*geo.dVoxelX+ray.y*ray.y*geo.dVoxelY*geo.dVoxelY+ray.z*ray.z*geo.dVoxelZ*geo.dVoxelZ);
+    float sum=0.0f;
+    unsigned int Np=(imax-imin+1)+(jmax-jmin+1)+(kmax-kmin+1); // Number of intersections
+    // Go iterating over the line, intersection by intersection. If double point, no worries, 0 will be computed
+    i+=0.5f;
+    j+=0.5f;
+    k+=0.5f;
+    for (unsigned int ii=0;ii<Np;ii++){
+        if (ax==aminc){
+            sum+=(ax-ac)*tex3D<float>(tex, i, j, k);
+            i=i+iu;
+            ac=ax;
+            ax+=axu;
+        }else if(ay==aminc){
+            sum+=(ay-ac)*tex3D<float>(tex, i, j, k);
+            j=j+ju;
+            ac=ay;
+            ay+=ayu;
+        }else if(az==aminc){
+            sum+=(az-ac)*tex3D<float>(tex, i, j, k);
+            k=k+ku;
+            ac=az;
+            az+=azu;
+        }
+        aminc=fminf(fminf(ax,ay),az);
+    }
+    detector[idx]=sum*maxlength;
+}
+
+
+int siddon_ray_projection(float  *  img, Geometry geo, float** result,float const * const angles,int nangles){
+
+    
+    // Prepare for MultiGPU
+    int deviceCount = 0;
+    cudaGetDeviceCount(&deviceCount);
+    if(cudaCheckErrors("Device query fail")){return 1;}
+    if (deviceCount == 0) {
+        return ERR_NO_CAPABLE_DEVICES;}
+    //
+    // CODE assumes
+    // 1.-All available devices are usable by this code
+    // 2.-All available devices are equal, they are the same machine (warning thrown)
+    int dev;
+    char * devicenames;
+    cudaDeviceProp deviceProp;
+    
+    for (dev = 0; dev < deviceCount; dev++) {
+        cudaSetDevice(dev);
+        cudaGetDeviceProperties(&deviceProp, dev);
+        if (dev>0){
+            if (strcmp(devicenames,deviceProp.name)!=0){
+                printf("Ax:GPUselect","Detected one (or more) different GPUs.\n This code is not smart enough to separate the memory GPU wise if they have different computational times or memory limits.\n First GPU parameters used. If the code errors you might need to change the way GPU selection is performed. \n Siddon_projection.cu line 275.");
+                break;
+            }
+        }
+        devicenames=deviceProp.name;
+    }
+    
+    
+    
+    
+    // Check free memory
+    size_t mem_GPU_global;
+    checkFreeMemory(deviceCount,&mem_GPU_global);
+
+    size_t mem_image=                 (unsigned long long)geo.nVoxelX*(unsigned long long)geo.nVoxelY*(unsigned long long)geo.nVoxelZ*sizeof(float);
+    size_t mem_proj=                  (unsigned long long)geo.nDetecU*(unsigned long long)geo.nDetecV*sizeof(float);
+    
+    // Does everything fit in the GPUs?
+    bool fits_in_memory=false;
+    unsigned int splits=1;
+    Geometry * geoArray;
+    
+    
+    if (mem_image+2*PROJ_PER_BLOCK*mem_proj<mem_GPU_global){// yes it does
+        fits_in_memory=true;
+        geoArray=(Geometry*)malloc(sizeof(Geometry));
+        geoArray[0]=geo;
+    }
+    else{// Nope nope.
+        fits_in_memory=false; // Oh dear.
+        // approx free memory we have. We already have left some extra 5% free for internal stuff
+        // we need a second projection memory to combine multi-GPU stuff.
+        size_t mem_free=mem_GPU_global-4*PROJ_PER_BLOCK*mem_proj;
+        
+        
+        splits=mem_image/mem_free+1;// Ceil of the truncation
+        geoArray=(Geometry*)malloc(splits*sizeof(Geometry));
+        splitImage(splits,geo,geoArray,nangles);
+    }
+    
+    // Allocate axuiliary memory for projections on the GPU to accumulate partial results
+    float ** dProjection_accum;
+    size_t num_bytes_proj = PROJ_PER_BLOCK*geo.nDetecU*geo.nDetecV * sizeof(float);
+    if (!fits_in_memory){
+        dProjection_accum=(float**)malloc(2*deviceCount*sizeof(float*));
+        for (dev = 0; dev < deviceCount; dev++) {
+            cudaSetDevice(dev);
+            for (int i = 0; i < 2; ++i){
+                cudaMalloc((void**)&dProjection_accum[dev*2+i], num_bytes_proj);
+                cudaMemset(dProjection_accum[dev*2+i],0,num_bytes_proj);
+                if(cudaCheckErrors("cudaMallocauxiliarty projections fail")){return 1;}
+            }
+        }
+    }
+    
+    // This is happening regarthless if the image fits on memory
+    float** dProjection=(float**)malloc(2*deviceCount*sizeof(float*));
+    for (dev = 0; dev < deviceCount; dev++){
+        cudaSetDevice(dev);
+        
+        for (int i = 0; i < 2; ++i){
+            cudaMalloc((void**)&dProjection[dev*2+i],   num_bytes_proj);
+            cudaMemset(dProjection[dev*2+i]  ,0,num_bytes_proj);
+            if(cudaCheckErrors("cudaMalloc projections fail")){return 1;}
+        }
+    }
+    
+    
+    //Pagelock memory for syncronous copy.
+    // Lets try to make the host memory pinned:
+    // We laredy queried the GPU and assuemd they are the same, thus shoudl have the same attributes.
+    int isHostRegisterSupported;
+    cudaDeviceGetAttribute(&isHostRegisterSupported,cudaDevAttrHostRegisterSupported,0);
+    // empirical testing shows that when the image split is smaller than 1 (also implies the image is not very big), the time to
+    // pin the memory is greater than the lost time in Syncronously launching the memcpys. This is only worth it when the image is too big.
+    if (isHostRegisterSupported & splits>1){
+        cudaHostRegister(img, (size_t)geo.nVoxelX*(size_t)geo.nVoxelY*(size_t)geo.nVoxelZ*(size_t)sizeof(float),cudaHostRegisterPortable);
+    }
+
+    
+    
+    // auxiliary variables
+    Point3D source, deltaU, deltaV, uvOrigin;
+    Point3D* projParamsArrayHost;
+    cudaMallocHost((void**)&projParamsArrayHost,4*PROJ_PER_BLOCK*sizeof(Point3D));
+    
+    
+    // Create Streams for overlapping memcopy and compute
+    int nStreams=deviceCount*2;
+    cudaStream_t* stream=(cudaStream_t*)malloc(nStreams*sizeof(cudaStream_t));;
+    
+    
+    for (dev = 0; dev < deviceCount; dev++){
+        cudaSetDevice(dev);
+        for (int i = 0; i < 2; ++i){
+            cudaStreamCreate(&stream[i+dev*2]);
+            
+        }
+    }
+    if(cudaCheckErrors("Stream creation fail")){return 1;}
+
+    int nangles_device=(nangles+deviceCount-1)/deviceCount;
+    int nangles_last_device=(nangles-(deviceCount-1)*nangles_device);
+    unsigned int noOfKernelCalls = (nangles_device+PROJ_PER_BLOCK-1)/PROJ_PER_BLOCK;  // We'll take care of bounds checking inside the loop if nalpha is not divisible by PROJ_PER_BLOCK
+    unsigned int last_device_blocks= (nangles_last_device+PROJ_PER_BLOCK-1)/PROJ_PER_BLOCK; // we will use this in the memory management.
+    int projection_this_block;
+    cudaTextureObject_t *texImg = new cudaTextureObject_t[deviceCount];
+    cudaArray **d_cuArrTex = new cudaArray*[deviceCount];
+    
+    for (unsigned int sp=0;sp<splits;sp++){
+        
+        // Create texture objects for all GPUs
+        
+        
+        size_t linear_idx_start;
+        //First one shoudl always be  the same size as all the rest but the last
+        linear_idx_start= (size_t)sp*(size_t)geoArray[0].nVoxelX*(size_t)geoArray[0].nVoxelY*(size_t)geoArray[0].nVoxelZ;
+        
+        
+        CreateTexture(deviceCount,&img[linear_idx_start],geoArray[sp],d_cuArrTex,texImg,!sp);
+        if(cudaCheckErrors("Texture object creation fail")){return 1;}
+        
+        
+        // Prepare kernel lauch variables
+        
+        int divU,divV;
+        divU=PIXEL_SIZE_BLOCK;
+        divV=PIXEL_SIZE_BLOCK;
+        dim3 grid((geoArray[sp].nDetecU+divU-1)/divU,(geoArray[0].nDetecV+divV-1)/divV,1);
+        dim3 block(divU,divV,PROJ_PER_BLOCK);
+        
+        unsigned int proj_global;
+        unsigned int i;
+        // Now that we have prepared the image (piece of image) and parameters for kernels
+        // we project for all angles.
+        for ( i=0; i<noOfKernelCalls; i++){
+            for (dev=0;dev<deviceCount;dev++){
+                cudaSetDevice(dev);
+                
+                for(unsigned int j=0; j<PROJ_PER_BLOCK; j++){
+                    proj_global=(i*PROJ_PER_BLOCK+j)+dev*nangles_device;
+                    if (proj_global>=nangles)
+                        break;
+                    if ((i*PROJ_PER_BLOCK+j)>=nangles_device)
+                        break;
+                    geoArray[sp].alpha=angles[proj_global*3];
+                    geoArray[sp].theta=angles[proj_global*3+1];
+                    geoArray[sp].psi  =angles[proj_global*3+2];
+                    
+                    
+                    //precomute distances for faster execution
+                    //Precompute per angle constant stuff for speed
+                    computeDeltas_Siddon(geoArray[sp],proj_global, &uvOrigin, &deltaU, &deltaV, &source);
+                    //Ray tracing!
+                    projParamsArrayHost[4*j]=uvOrigin;		// 6*j because we have 6 Point3D values per projection
+                    projParamsArrayHost[4*j+1]=deltaU;
+                    projParamsArrayHost[4*j+2]=deltaV;
+                    projParamsArrayHost[4*j+3]=source;
+                    
+                }
+                cudaMemcpyToSymbolAsync(projParamsArrayDev, projParamsArrayHost, sizeof(Point3D)*4*PROJ_PER_BLOCK,0,cudaMemcpyHostToDevice,stream[dev*2]);
+                cudaStreamSynchronize(stream[dev*2]);
+                if(cudaCheckErrors("kernel fail")){return 1;}
+                kernelPixelDetector<<<grid,block,0,stream[dev*2]>>>(geoArray[sp],dProjection[(i%2)+dev*2],i,nangles_device,texImg[dev]);
+            }
+            // Now that the computation is happening, we need to either prepare the memory for
+            // combining of the projections (splits>1) or start removing previous results.
+            
+            // How many projections are we dealing with in the current block??
+            
+            
+            // If our image does not fit in memory then we need to make sure we accumulate previous results too.
+            if( !fits_in_memory && sp>0 ){
+                // First, grab previous results and put them in the auxiliary variable
+                for (dev = 0; dev < deviceCount; dev++){
+                    projection_this_block=PROJ_PER_BLOCK;
+                    cudaSetDevice(dev);
+                    // this werid code makes sure we dont access bad memory. Its necesary for deviceCount>2
+                    if (dev+1==deviceCount){ // if its the last device
+                        if(i+1==last_device_blocks) // If we are in the last block of the last device, how many projections?
+                            projection_this_block=nangles_last_device-(last_device_blocks-1)*PROJ_PER_BLOCK;
+                        if(i+1>last_device_blocks) // As the last device can have less blocs, i may be over it.
+                            break;
+                    }else{
+                        if(i+1==noOfKernelCalls) // if its not the last device, it can still be the lat block
+                            projection_this_block=nangles_device-(noOfKernelCalls-1)*PROJ_PER_BLOCK;
+                    }
+                    cudaMemcpyAsync(dProjection_accum[(i%2)+dev*2], result[i*PROJ_PER_BLOCK+dev*nangles_device], projection_this_block*geo.nDetecV*geo.nDetecU*sizeof(float), cudaMemcpyHostToDevice,stream[dev*2+1]);
+                }
+                // Second, take the results from current compute call and add it to the code in execution.
+                for (dev = 0; dev < deviceCount; dev++){
+                    
+                    projection_this_block=PROJ_PER_BLOCK;
+                    cudaSetDevice(dev);
+                    // this werid code makes sure we dont access bad memory. Its necesary for deviceCount>2
+                    if (dev+1==deviceCount){ // if its the last device
+                        if(i+1==last_device_blocks) // If we are in the last block of the last device, how many projections?
+                            projection_this_block=nangles_last_device-(last_device_blocks-1)*PROJ_PER_BLOCK;
+                        if(i+1>last_device_blocks) // As the last device can have less blocs, i may be over it.
+                            break;
+                    }else{
+                        if(i+1==noOfKernelCalls) // if its not the last device, it can still be the lat block
+                            projection_this_block=nangles_device-(noOfKernelCalls-1)*PROJ_PER_BLOCK;
+                    }
+                    cudaStreamSynchronize(stream[dev*2+1]); // wait until copy is finished
+                    vecAddInPlace<<<(geo.nDetecU*geo.nDetecV*projection_this_block+MAXTREADS-1)/MAXTREADS,MAXTREADS,0,stream[dev*2]>>>(dProjection[(i%2)+dev*2],dProjection_accum[(i%2)+dev*2],(unsigned long)geo.nDetecU*geo.nDetecV*projection_this_block);
+                }
+            }
+            
+            // Now, lets get out the projections from the previous execution of the kernels.
+            if (i>0){
+                for (dev = 0; dev < deviceCount; dev++){
+                    projection_this_block=PROJ_PER_BLOCK;
+                    cudaSetDevice(dev);
+                    if (dev+1==deviceCount && i+1==noOfKernelCalls && last_device_blocks!=noOfKernelCalls){ 
+                            projection_this_block=nangles_last_device-(last_device_blocks-1)*PROJ_PER_BLOCK;
+                    }
+                    cudaMemcpyAsync(result[(i-1)*PROJ_PER_BLOCK+dev*nangles_device], dProjection[(int)(!(i%2))+dev*2],  projection_this_block*geo.nDetecV*geo.nDetecU*sizeof(float), cudaMemcpyDeviceToHost,stream[dev*2+1]);
+                }
+            }
+            // Make sure Computation on kernels has finished before we launch the next batch.
+            for (dev = 0; dev < deviceCount; dev++){
+                cudaSetDevice(dev);
+                cudaStreamSynchronize(stream[dev*2]);
+            }   
+        }// END angles loop (i)
+        
+        
+        // We still have the last one to get out, do that one
+        
+        int projection_this_block;
+        for (dev = 0; dev < deviceCount; dev++){
+            projection_this_block=PROJ_PER_BLOCK;
+            cudaSetDevice(dev);
+            // this werid code makes sure we dont access bad memory. Its necesary for deviceCount>2
+            if (dev+1==deviceCount){ // if its the last device
+                projection_this_block=nangles_last_device-(last_device_blocks-1)*PROJ_PER_BLOCK;
+                if(i>last_device_blocks) // As the last device can have less blocs, i may be over it.
+                    break;
+            }else{
+               projection_this_block=nangles_device-(noOfKernelCalls-1)*PROJ_PER_BLOCK;
+            }
+            cudaDeviceSynchronize();
+            if(cudaCheckErrors("Fail memcopy fail")){return 1;}
+            cudaMemcpyAsync(result[(i-1)*PROJ_PER_BLOCK+dev*nangles_device], dProjection[(int)(!(i%2))+dev*2], projection_this_block*geo.nDetecV*geo.nDetecU*sizeof(float), cudaMemcpyDeviceToHost,stream[dev*2+1]);
+        }
+        // Free memory for the next piece of image
+       
+        cudaDeviceSynchronize();
+    }//END image splits loop
+     
+    
+    if(cudaCheckErrors("Main loop  fail")){return 1;}
+    ///////////////////////////////////////////////////////////////////////
+    ///////////////////////////////////////////////////////////////////////
+    for (dev = 0; dev < deviceCount; dev++){
+            cudaSetDevice(dev);
+            cudaDestroyTextureObject(texImg[dev]);
+            cudaFreeArray(d_cuArrTex[dev]);
+    }
+    // Freeing Stage
+    for (dev = 0; dev < deviceCount; dev++){
+        cudaSetDevice(dev);
+        cudaFree(dProjection[dev*2]);
+        cudaFree(dProjection[dev*2+1]);
+        
+    }
+    free(dProjection);
+    
+    if(!fits_in_memory){
+        for (dev = 0; dev < deviceCount; dev++){
+            cudaSetDevice(dev);
+            cudaFree(dProjection_accum[dev*2]);
+            cudaFree(dProjection_accum[dev*2+1]);
+            
+        }
+        free(dProjection_accum);
+    }
+    freeGeoArray(splits,geoArray);
+    cudaFreeHost(projParamsArrayHost);
+   
+    
+    for (int i = 0; i < nStreams; ++i)
+        cudaStreamDestroy(stream[i]) ;
+    
+        if (isHostRegisterSupported & splits>1){
+            cudaHostUnregister(img);
+    }
+    if(cudaCheckErrors("cudaFree  fail")){return 1;}
+    
+//     cudaDeviceReset();
+    return 0;
+}
+
+
+
+
+void CreateTexture(int num_devices,const float* imagedata,Geometry geo,cudaArray** d_cuArrTex, cudaTextureObject_t *texImage,bool alloc)
+{
+    //size_t size_image=geo.nVoxelX*geo.nVoxelY*geo.nVoxelZ;
+    const cudaExtent extent = make_cudaExtent(geo.nVoxelX, geo.nVoxelY, geo.nVoxelZ);
+    if(alloc){
+    for (unsigned int i = 0; i < num_devices; i++){
+        cudaSetDevice(i);
+        
+        //cudaArray Descriptor
+        cudaChannelFormatDesc channelDesc = cudaCreateChannelDesc<float>();
+        //cuda Array
+        cudaMalloc3DArray(&d_cuArrTex[i], &channelDesc, extent);
+    }
+    }
+    for (unsigned int i = 0; i < num_devices; i++){
+        cudaSetDevice(i);
+        cudaMemcpy3DParms copyParams = {0};
+        //Array creation
+        copyParams.srcPtr   = make_cudaPitchedPtr((void *)imagedata, extent.width*sizeof(float), extent.width, extent.height);
+        copyParams.dstArray = d_cuArrTex[i];
+        copyParams.extent   = extent;
+        copyParams.kind     = cudaMemcpyHostToDevice;
+        cudaMemcpy3DAsync(&copyParams);
+    }
+    for (unsigned int i = 0; i < num_devices; i++){
+        cudaSetDevice(i);
+        cudaResourceDesc    texRes;
+        memset(&texRes, 0, sizeof(cudaResourceDesc));
+        texRes.resType = cudaResourceTypeArray;
+        texRes.res.array.array  = d_cuArrTex[i];
+        cudaTextureDesc     texDescr;
+        memset(&texDescr, 0, sizeof(cudaTextureDesc));
+        texDescr.normalizedCoords = false;
+        texDescr.filterMode = cudaFilterModePoint;
+        texDescr.addressMode[0] = cudaAddressModeBorder;
+        texDescr.addressMode[1] = cudaAddressModeBorder;
+        texDescr.addressMode[2] = cudaAddressModeBorder;
+        texDescr.readMode = cudaReadModeElementType;
+        cudaCreateTextureObject(&texImage[i], &texRes, &texDescr, NULL);
+        
+    }
+    for (unsigned int i = 0; i < num_devices; i++){
+        cudaSetDevice(i);
+        cudaDeviceSynchronize();
+    }
+    cudaCheckErrors("Texture object creation fail");
+}
+
+/* This code generates the geometries needed to split the image properly in
+ * cases where the entire image does not fit in the memory of the GPU
+ **/
+void splitImage(unsigned int splits,Geometry geo,Geometry* geoArray, unsigned int nangles){
+    
+    unsigned long splitsize=(geo.nVoxelZ+splits-1)/splits;// ceil if not divisible
+    for(unsigned int sp=0;sp<splits;sp++){
+        geoArray[sp]=geo;
+        // All of them are splitsize, but the last one, possible
+        geoArray[sp].nVoxelZ=((sp+1)*splitsize<geo.nVoxelZ)?  splitsize:  geo.nVoxelZ-splitsize*sp;
+        geoArray[sp].sVoxelZ= geoArray[sp].nVoxelZ* geoArray[sp].dVoxelZ;
+        
+        // We need to redefine the offsets, as now each subimage is not aligned in the origin.
+        geoArray[sp].offOrigZ=(float *)malloc(nangles*sizeof(float));
+        for (unsigned int i=0;i<nangles;i++){
+            geoArray[sp].offOrigZ[i]=geo.offOrigZ[i]-geo.sVoxelZ/2+sp*geoArray[0].sVoxelZ+geoArray[sp].sVoxelZ/2;
+        }
+        
+    }
+    
+}
+
+/* This code precomputes The location of the source and the Delta U and delta V (in the warped space)
+ * to compute the locations of the x-rays. While it seems verbose and overly-optimized,
+ * it does saves about 30% of each of the kernel calls. Thats something!
+ **/
+void computeDeltas_Siddon(Geometry geo,int i, Point3D* uvorigin, Point3D* deltaU, Point3D* deltaV, Point3D* source){
+    Point3D S;
+    S.x=geo.DSO[i];
+    S.y=0;
+    S.z=0;
+    
+    //End point
+    Point3D P,Pu0,Pv0;
+    
+    P.x  =-(geo.DSD[i]-geo.DSO[i]);   P.y  = geo.dDetecU*(0-((float)geo.nDetecU/2)+0.5);       P.z  = geo.dDetecV*(((float)geo.nDetecV/2)-0.5-0);
+    Pu0.x=-(geo.DSD[i]-geo.DSO[i]);   Pu0.y= geo.dDetecU*(1-((float)geo.nDetecU/2)+0.5);       Pu0.z= geo.dDetecV*(((float)geo.nDetecV/2)-0.5-0);
+    Pv0.x=-(geo.DSD[i]-geo.DSO[i]);   Pv0.y= geo.dDetecU*(0-((float)geo.nDetecU/2)+0.5);       Pv0.z= geo.dDetecV*(((float)geo.nDetecV/2)-0.5-1);
+    // Geomtric trasnformations:
+    // Now we have the Real world (OXYZ) coordinates of the bottom corner and its two neighbours.
+    // The obkjective is to get a position of the detector in a coordinate system where:
+    // 1-units are voxel size (in each direction can be different)
+    // 2-The image has the its first voxel at (0,0,0)
+    // 3-The image never rotates
+    
+    // To do that, we need to compute the "deltas" the detector, or "by how much
+    // (in new xyz) does the voxels change when and index is added". To do that
+    // several geometric steps needs to be changed
+    
+    //1.Roll,pitch,jaw
+    // The detector can have a small rotation.
+    // according to
+    //"A geometric calibration method for cone beam CT systems" Yang K1, Kwan AL, Miller DF, Boone JM. Med Phys. 2006 Jun;33(6):1695-706.
+    // Only the Z rotation will have a big influence in the image quality when they are small.
+    // Still all rotations are supported
+    
+    // To roll pitch jaw, the detector has to be in centered in OXYZ.
+    P.x=0;Pu0.x=0;Pv0.x=0;
+    
+    // Roll pitch yaw
+    rollPitchYaw(geo,i,&P);
+    rollPitchYaw(geo,i,&Pu0);
+    rollPitchYaw(geo,i,&Pv0);
+    //Now ltes translate the points where they shoudl be:
+    P.x=P.x-(geo.DSD[i]-geo.DSO[i]);
+    Pu0.x=Pu0.x-(geo.DSD[i]-geo.DSO[i]);
+    Pv0.x=Pv0.x-(geo.DSD[i]-geo.DSO[i]);
+    
+    //1: Offset detector
+    
+    
+    //S doesnt need to chagne
+    
+    
+    //3: Rotate (around z)!
+    Point3D Pfinal, Pfinalu0, Pfinalv0;
+    Pfinal.x  =P.x;
+    Pfinal.y  =P.y  +geo.offDetecU[i]; Pfinal.z  =P.z  +geo.offDetecV[i];
+    Pfinalu0.x=Pu0.x;
+    Pfinalu0.y=Pu0.y  +geo.offDetecU[i]; Pfinalu0.z  =Pu0.z  +geo.offDetecV[i];
+    Pfinalv0.x=Pv0.x;
+    Pfinalv0.y=Pv0.y  +geo.offDetecU[i]; Pfinalv0.z  =Pv0.z  +geo.offDetecV[i];
+    
+    eulerZYZ(geo,&Pfinal);
+    eulerZYZ(geo,&Pfinalu0);
+    eulerZYZ(geo,&Pfinalv0);
+    eulerZYZ(geo,&S);
+    
+    //2: Offset image (instead of offseting image, -offset everything else)
+    
+    Pfinal.x  =Pfinal.x-geo.offOrigX[i];     Pfinal.y  =Pfinal.y-geo.offOrigY[i];     Pfinal.z  =Pfinal.z-geo.offOrigZ[i];
+    Pfinalu0.x=Pfinalu0.x-geo.offOrigX[i];   Pfinalu0.y=Pfinalu0.y-geo.offOrigY[i];   Pfinalu0.z=Pfinalu0.z-geo.offOrigZ[i];
+    Pfinalv0.x=Pfinalv0.x-geo.offOrigX[i];   Pfinalv0.y=Pfinalv0.y-geo.offOrigY[i];   Pfinalv0.z=Pfinalv0.z-geo.offOrigZ[i];
+    S.x=S.x-geo.offOrigX[i];               S.y=S.y-geo.offOrigY[i];               S.z=S.z-geo.offOrigZ[i];
+    
+    // As we want the (0,0,0) to be in a corner of the image, we need to translate everything (after rotation);
+    Pfinal.x  =Pfinal.x+geo.sVoxelX/2;      Pfinal.y  =Pfinal.y+geo.sVoxelY/2;          Pfinal.z  =Pfinal.z  +geo.sVoxelZ/2;
+    Pfinalu0.x=Pfinalu0.x+geo.sVoxelX/2;    Pfinalu0.y=Pfinalu0.y+geo.sVoxelY/2;        Pfinalu0.z=Pfinalu0.z+geo.sVoxelZ/2;
+    Pfinalv0.x=Pfinalv0.x+geo.sVoxelX/2;    Pfinalv0.y=Pfinalv0.y+geo.sVoxelY/2;        Pfinalv0.z=Pfinalv0.z+geo.sVoxelZ/2;
+    S.x      =S.x+geo.sVoxelX/2;          S.y      =S.y+geo.sVoxelY/2;              S.z      =S.z      +geo.sVoxelZ/2;
+    
+    //4. Scale everything so dVoxel==1
+    Pfinal.x  =Pfinal.x/geo.dVoxelX;      Pfinal.y  =Pfinal.y/geo.dVoxelY;        Pfinal.z  =Pfinal.z/geo.dVoxelZ;
+    Pfinalu0.x=Pfinalu0.x/geo.dVoxelX;    Pfinalu0.y=Pfinalu0.y/geo.dVoxelY;      Pfinalu0.z=Pfinalu0.z/geo.dVoxelZ;
+    Pfinalv0.x=Pfinalv0.x/geo.dVoxelX;    Pfinalv0.y=Pfinalv0.y/geo.dVoxelY;      Pfinalv0.z=Pfinalv0.z/geo.dVoxelZ;
+    S.x      =S.x/geo.dVoxelX;          S.y      =S.y/geo.dVoxelY;            S.z      =S.z/geo.dVoxelZ;
+    
+    
+    //mexPrintf("COR: %f \n",geo.COR[i]);
+    //5. apply COR. Wherever everything was, now its offesetd by a bit
+    float CORx, CORy;
+    CORx=-geo.COR[i]*sin(geo.alpha)/geo.dVoxelX;
+    CORy= geo.COR[i]*cos(geo.alpha)/geo.dVoxelY;
+    Pfinal.x+=CORx;   Pfinal.y+=CORy;
+    Pfinalu0.x+=CORx;   Pfinalu0.y+=CORy;
+    Pfinalv0.x+=CORx;   Pfinalv0.y+=CORy;
+    S.x+=CORx; S.y+=CORy;
+    
+    // return
+    
+    *uvorigin=Pfinal;
+    
+    deltaU->x=Pfinalu0.x-Pfinal.x;
+    deltaU->y=Pfinalu0.y-Pfinal.y;
+    deltaU->z=Pfinalu0.z-Pfinal.z;
+    
+    deltaV->x=Pfinalv0.x-Pfinal.x;
+    deltaV->y=Pfinalv0.y-Pfinal.y;
+    deltaV->z=Pfinalv0.z-Pfinal.z;
+    
+    *source=S;
+}
+
+
+#ifndef PROJECTION_HPP
+
+float maxDistanceCubeXY(Geometry geo, float alpha,int i){
+    ///////////
+    // Compute initial "t" so we access safely as less as out of bounds as possible.
+    //////////
+    
+    
+    float maxCubX,maxCubY;
+    // Forgetting Z, compute max distance: diagonal+offset
+    maxCubX=(geo.sVoxelX/2+ abs(geo.offOrigX[i]))/geo.dVoxelX;
+    maxCubY=(geo.sVoxelY/2+ abs(geo.offOrigY[i]))/geo.dVoxelY;
+    
+    return geo.DSO[i]/geo.dVoxelX-sqrt(maxCubX*maxCubX+maxCubY*maxCubY);
+    
+}
+void rollPitchYaw(Geometry geo,int i, Point3D* point){
+    Point3D auxPoint;
+    auxPoint.x=point->x;
+    auxPoint.y=point->y;
+    auxPoint.z=point->z;
+    
+    point->x=cos(geo.dRoll[i])*cos(geo.dPitch[i])*auxPoint.x
+            +(cos(geo.dRoll[i])*sin(geo.dPitch[i])*sin(geo.dYaw[i]) - sin(geo.dRoll[i])*cos(geo.dYaw[i]))*auxPoint.y
+            +(cos(geo.dRoll[i])*sin(geo.dPitch[i])*cos(geo.dYaw[i]) + sin(geo.dRoll[i])*sin(geo.dYaw[i]))*auxPoint.z;
+    
+    point->y=sin(geo.dRoll[i])*cos(geo.dPitch[i])*auxPoint.x
+            +(sin(geo.dRoll[i])*sin(geo.dPitch[i])*sin(geo.dYaw[i]) + cos(geo.dRoll[i])*cos(geo.dYaw[i]))*auxPoint.y
+            +(sin(geo.dRoll[i])*sin(geo.dPitch[i])*cos(geo.dYaw[i]) - cos(geo.dRoll[i])*sin(geo.dYaw[i]))*auxPoint.z;
+    
+    point->z=-sin(geo.dPitch[i])*auxPoint.x
+            +cos(geo.dPitch[1])*sin(geo.dYaw[i])*auxPoint.y
+            +cos(geo.dPitch[1])*cos(geo.dYaw[i])*auxPoint.z;
+    
+}
+void eulerZYZ(Geometry geo, Point3D* point){
+    Point3D auxPoint;
+    auxPoint.x=point->x;
+    auxPoint.y=point->y;
+    auxPoint.z=point->z;
+    
+    point->x=(+cos(geo.alpha)*cos(geo.theta)*cos(geo.psi)-sin(geo.alpha)*sin(geo.psi))*auxPoint.x+
+            (-cos(geo.alpha)*cos(geo.theta)*sin(geo.psi)-sin(geo.alpha)*cos(geo.psi))*auxPoint.y+
+            cos(geo.alpha)*sin(geo.theta)*auxPoint.z;
+    
+    point->y=(+sin(geo.alpha)*cos(geo.theta)*cos(geo.psi)+cos(geo.alpha)*sin(geo.psi))*auxPoint.x+
+            (-sin(geo.alpha)*cos(geo.theta)*sin(geo.psi)+cos(geo.alpha)*cos(geo.psi))*auxPoint.y+
+            sin(geo.alpha)*sin(geo.theta)*auxPoint.z;
+    
+    point->z=-sin(geo.theta)*cos(geo.psi)*auxPoint.x+
+            sin(geo.theta)*sin(geo.psi)*auxPoint.y+
+            cos(geo.theta)*auxPoint.z;
+    
+    
+}
+//______________________________________________________________________________
+//
+//      Function:       freeGeoArray
+//
+//      Description:    Frees the memory from the geometry array for multiGPU.
+//______________________________________________________________________________
+void freeGeoArray(unsigned int splits,Geometry* geoArray){
+    for(unsigned int sp=0;sp<splits;sp++){
+        free(geoArray[sp].offOrigZ);
+    }
+    free(geoArray);
+}
+//______________________________________________________________________________
+//
+//      Function:       checkFreeMemory
+//
+//      Description:    check available memory on devices
+//______________________________________________________________________________
+void checkFreeMemory(int deviceCount,size_t *mem_GPU_global){
+    size_t memfree;
+    size_t memtotal;
+    
+    for (int dev = 0; dev < deviceCount; dev++){
+        cudaSetDevice(dev);
+        cudaMemGetInfo(&memfree,&memtotal);
+        if(dev==0) *mem_GPU_global=memfree;
+        if(memfree<memtotal/2){
+            printf("tvDenoise:tvdenoising:GPU","One (or more) of your GPUs is being heavily used by another program (possibly graphics-based).\n Free the GPU to run TIGRE\n");
+        }
+        cudaCheckErrors("Check mem error");
+        
+        *mem_GPU_global=(memfree<*mem_GPU_global)?memfree:*mem_GPU_global;
+    }
+    *mem_GPU_global=(size_t)((double)*mem_GPU_global*0.95);
+    
+    //*mem_GPU_global= insert your known number here, in bytes.
+}
+#endif