/*-------------------------------------------------------------------------
 *
 * CUDA functions for Steepest descend in POCS-type algorithms.
 *
 * This file will iteratively minimize by stepest descend the total variation
 * of the input image, with the parameters given, using GPUs.
 *
 * CODE by       Ander Biguri
 *
 * ---------------------------------------------------------------------------
 * ---------------------------------------------------------------------------
 * Copyright (c) 2015, University of Bath and CERN- European Organization for
 * Nuclear Research
 * All rights reserved.
 *
 * Redistribution and use in source and binary forms, with or without
 * modification, are permitted provided that the following conditions are met:
 *
 * 1. Redistributions of source code must retain the above copyright notice,
 * this list of conditions and the following disclaimer.
 *
 * 2. Redistributions in binary form must reproduce the above copyright notice,
 * this list of conditions and the following disclaimer in the documentation
 * and/or other materials provided with the distribution.
 *
 * 3. Neither the name of the copyright holder nor the names of its contributors
 * may be used to endorse or promote products derived from this software without
 * specific prior written permission.
 *
 * THIS SOFTWARE IS PROVIDED BY THE COPYRIGHT HOLDERS AND CONTRIBUTORS "AS IS"
 * AND ANY EXPRESS OR IMPLIED WARRANTIES, INCLUDING, BUT NOT LIMITED TO, THE
 * IMPLIED WARRANTIES OF MERCHANTABILITY AND FITNESS FOR A PARTICULAR PURPOSE
 * ARE DISCLAIMED. IN NO EVENT SHALL THE COPYRIGHT HOLDER OR CONTRIBUTORS BE
 * LIABLE FOR ANY DIRECT, INDIRECT, INCIDENTAL, SPECIAL, EXEMPLARY, OR
 * CONSEQUENTIAL DAMAGES (INCLUDING, BUT NOT LIMITED TO, PROCUREMENT OF
 * SUBSTITUTE GOODS OR SERVICES; LOSS OF USE, DATA, OR PROFITS; OR BUSINESS
 * INTERRUPTION) HOWEVER CAUSED AND ON ANY THEORY OF LIABILITY, WHETHER IN
 * CONTRACT, STRICT LIABILITY, OR TORT (INCLUDING NEGLIGENCE OR OTHERWISE)
 * ARISING IN ANY WAY OUT OF THE USE OF THIS SOFTWARE, EVEN IF ADVISED OF THE
 * POSSIBILITY OF SUCH DAMAGE.
 * ---------------------------------------------------------------------------
 *
 * Contact: tigre.toolbox@gmail.com
 * Codes  : https://github.com/CERN/TIGRE
 * ---------------------------------------------------------------------------
 */







#define MAXTHREADS 1024
#define MAX_BUFFER 60

#include "POCS_TV.hpp"




#define cudaCheckErrors(msg) \
do { \
        cudaError_t __err = cudaGetLastError(); \
        if (__err != cudaSuccess) { \
                mexPrintf("%s \n",msg);\
                cudaDeviceReset();\
                mexErrMsgIdAndTxt("CBCT:CUDA:POCS_TV",cudaGetErrorString(__err));\
        } \
} while (0)
    
// CUDA kernels
//https://stackoverflow.com/questions/21332040/simple-cuda-kernel-optimization/21340927#21340927
    __global__ void divideArrayScalar(float* vec,float scalar,const size_t n){
        unsigned long long i = (blockIdx.x * blockDim.x) + threadIdx.x;
        for(; i<n; i+=gridDim.x*blockDim.x) {
            vec[i]/=scalar;
        }
    }
    __global__ void multiplyArrayScalar(float* vec,float scalar,const size_t n)
    {
        unsigned long long i = (blockIdx.x * blockDim.x) + threadIdx.x;
        for(; i<n; i+=gridDim.x*blockDim.x) {
            vec[i]*=scalar;
        }
    }
    __global__ void substractArrays(float* vec,float* vec2,const size_t n)
    {
        unsigned long long i = (blockIdx.x * blockDim.x) + threadIdx.x;
        for(; i<n; i+=gridDim.x*blockDim.x) {
            vec[i]-=vec2[i];
        }
    }
    
    __device__ __inline__
            void gradient(const float* u, float* grad,
            long z, long y, long x,
            long depth, long rows, long cols){
        unsigned long size2d = rows*cols;
        unsigned long long idx = z * size2d + y * cols + x;
        
        float uidx = u[idx];
        
        if ( z - 1 >= 0 && z<depth) {
            grad[0] = (uidx-u[(z-1)*size2d + y*cols + x]) ;
        }
        
        if ( y - 1 >= 0 && y<rows){
            grad[1] = (uidx-u[z*size2d + (y-1)*cols + x]) ;
        }
        
        if ( x - 1 >= 0 && x<cols) {
            grad[2] = (uidx-u[z*size2d + y*cols + (x-1)]);
        }
    }
    
    __global__ void gradientTV(const float* f, float* dftv,
            long depth, long rows, long cols,const float delta){
        unsigned long x = threadIdx.x + blockIdx.x * blockDim.x;
        unsigned long y = threadIdx.y + blockIdx.y * blockDim.y;
        unsigned long z = threadIdx.z + blockIdx.z * blockDim.z;
        unsigned long long idx = z * rows * cols + y * cols + x;
        if ( x >= cols || y >= rows || z >= depth )
            return;
        
        
        float df[3] ={0.f,0.f,0.f};
        float dfi[3]={0.f,0.f,0.f}; // dfi== \partial f_{i+1,j,k}
        float dfj[3]={0.f,0.f,0.f};
        float dfk[3]={0.f,0.f,0.f};
        gradient(f,df  ,z  ,y  ,x  , depth,rows,cols);
        gradient(f,dfi ,z  ,y  ,x+1, depth,rows,cols);
        gradient(f,dfj ,z  ,y+1,x  , depth,rows,cols);
        gradient(f,dfk ,z+1,y  ,x  , depth,rows,cols);
        float eps=0.00000001; //% avoid division by zero
        
        float wx=__expf(-(df[0]/delta)*(df[0]/delta));
        float wy=__expf(-(df[1]/delta)*(df[1]/delta));
        float wz=__expf(-(df[2]/delta)*(df[2]/delta));
        
        float wxi=__expf(-(dfi[0]/delta)*(dfi[0]/delta));
        float wyi=__expf(-(dfi[1]/delta)*(dfi[1]/delta));
        float wzi=__expf(-(dfi[2]/delta)*(dfi[2]/delta));
        
        float wxj=__expf(-(dfj[0]/delta)*(dfj[0]/delta));
        float wyj=__expf(-(dfj[1]/delta)*(dfj[1]/delta));
        float wzj=__expf(-(dfj[2]/delta)*(dfj[2]/delta));
        
        float wxk=__expf(-(dfk[0]/delta)*(dfk[0]/delta));
        float wyk=__expf(-(dfk[1]/delta)*(dfk[1]/delta));
        float wzk=__expf(-(dfk[2]/delta)*(dfk[2]/delta));

        
        // this hsould do the trick I think
        
        dftv[idx]=(wx*df[0]+wy*df[1]+wz*df[2])/(sqrt(wx*df[0] *df[0] +wy*df[1] *df[1] +wz*df[2] *df[2])+eps)
        -wzi*dfi[2]/(sqrt(wxi*dfi[0]*dfi[0]+wyi*dfi[1]*dfi[1]+wzi*dfi[2]*dfi[2]) +eps)     // I wish I coudl precompute this, but if I do then Id need to recompute the gradient.
        -wyj*dfj[1]/(sqrt(wxj*dfj[0]*dfj[0]+wyj*dfj[1]*dfj[1]+wzj*dfj[2]*dfj[2]) +eps)
        -wxk*dfk[0]/(sqrt(wxk*dfk[0]*dfk[0]+wyk*dfk[1]*dfk[1]+wzk*dfk[2]*dfk[2]) +eps);
        
    
        return;
        
    }
    
    __device__ void warpReduce(volatile float *sdata, size_t tid) {
        sdata[tid] += sdata[tid + 32];
        sdata[tid] += sdata[tid + 16];
        sdata[tid] += sdata[tid + 8];
        sdata[tid] += sdata[tid + 4];
        sdata[tid] += sdata[tid + 2];
        sdata[tid] += sdata[tid + 1];
    }
    
    __global__ void  reduceNorm2(float *g_idata, float *g_odata, size_t n){
        extern __shared__ volatile float sdata[];
        //http://stackoverflow.com/a/35133396/1485872
        size_t tid = threadIdx.x;
        size_t i = blockIdx.x*blockDim.x + tid;
        size_t gridSize = blockDim.x*gridDim.x;
        float mySum = 0;
        float value=0;
        while (i < n) {
            value=g_idata[i]; //avoid reading twice
            mySum += value*value;
            i += gridSize;
        }
        sdata[tid] = mySum;
        __syncthreads();
        
        if (tid < 512)
            sdata[tid] += sdata[tid + 512];
        __syncthreads();
        if (tid < 256)
            sdata[tid] += sdata[tid + 256];
        __syncthreads();
        
        if (tid < 128)
            sdata[tid] += sdata[tid + 128];
        __syncthreads();
        
        if (tid <  64)
            sdata[tid] += sdata[tid + 64];
        __syncthreads();
        
        
#if (__CUDART_VERSION >= 9000)
        if ( tid < 32 )
        {
            mySum = sdata[tid] + sdata[tid + 32];
            for (int offset = warpSize/2; offset > 0; offset /= 2) {
                mySum += __shfl_down_sync(0xFFFFFFFF, mySum, offset,32);
            }
        }
#else
        if (tid < 32) {
            warpReduce(sdata, tid);
            mySum = sdata[0];
        }
#endif
        if (tid == 0) g_odata[blockIdx.x] = mySum;
    }
    
    __global__ void  reduceSum(float *g_idata, float *g_odata, size_t n){
        extern __shared__ volatile float sdata[];
        //http://stackoverflow.com/a/35133396/1485872
        size_t tid = threadIdx.x;
        size_t i = blockIdx.x*blockDim.x + tid;
        size_t gridSize = blockDim.x*gridDim.x;
        float mySum = 0;
        // float value=0;
        while (i < n) {
            mySum += g_idata[i];
            i += gridSize;
        }
        sdata[tid] = mySum;
        __syncthreads();
        
        if (tid < 512)
            sdata[tid] += sdata[tid + 512];
        __syncthreads();
        if (tid < 256)
            sdata[tid] += sdata[tid + 256];
        __syncthreads();
        
        if (tid < 128)
            sdata[tid] += sdata[tid + 128];
        __syncthreads();
        
        if (tid <  64)
            sdata[tid] += sdata[tid + 64];
        __syncthreads();
        
        
#if (__CUDART_VERSION >= 9000)
        if ( tid < 32 )
        {
            mySum = sdata[tid] + sdata[tid + 32];
            for (int offset = warpSize/2; offset > 0; offset /= 2) {
                mySum += __shfl_down_sync(0xFFFFFFFF, mySum, offset,32);
            }
        }
#else
        if (tid < 32) {
            warpReduce(sdata, tid);
            mySum = sdata[0];
        }
#endif
        if (tid == 0) g_odata[blockIdx.x] = mySum;
    }
    
    
    
    
// main function
void aw_pocs_tv(float* img,float* dst,float alpha,const long* image_size, int maxIter,const float delta){
        
        
       
        
        // Prepare for MultiGPU
        int deviceCount = 0;
        cudaGetDeviceCount(&deviceCount);
        cudaCheckErrors("Device query fail");
        if (deviceCount == 0) {
            mexErrMsgIdAndTxt("minimizeTV:POCS_TV:GPUselect","There are no available device(s) that support CUDA\n");
        }
        //
        // CODE assumes
        // 1.-All available devices are usable by this code
        // 2.-All available devices are equal, they are the same machine (warning thrown)
        int dev;
        const int devicenamelength = 256;  // The length 256 is fixed by spec of cudaDeviceProp::name
        char devicename[devicenamelength];
        cudaDeviceProp deviceProp;
        
        for (dev = 0; dev < deviceCount; dev++) {
            cudaSetDevice(dev);
            cudaGetDeviceProperties(&deviceProp, dev);
            if (dev>0){
                if (strcmp(devicename,deviceProp.name)!=0){
                    mexWarnMsgIdAndTxt("minimizeTV:POCS_TV:GPUselect","Detected one (or more) different GPUs.\n This code is not smart enough to separate the memory GPU wise if they have different computational times or memory limits.\n First GPU parameters used. If the code errors you might need to change the way GPU selection is performed. \n POCS_TV.cu line 277.");
                    break;
                }
            }
            memset(devicename, 0, devicenamelength);
            strcpy(devicename, deviceProp.name);
        }
        
        
        // We don't know if the devices are being used. lets check that. and only use the amount of memory we need.
        // check free memory
        size_t mem_GPU_global;
        checkFreeMemory(deviceCount,&mem_GPU_global);
        
        
        // %5 of free memory should be enough, we have almost no variables in these kernels
        size_t total_pixels              = image_size[0] * image_size[1]  * image_size[2] ;
        size_t mem_slice_image           = sizeof(float)* image_size[0] * image_size[1]  ;
        size_t mem_size_image            = sizeof(float)* total_pixels;
        size_t mem_auxiliary             = sizeof(float)* (total_pixels + MAXTHREADS - 1) / MAXTHREADS;
        
        // Decide how are we handling the distribution of computation
        size_t mem_img_each_GPU;
        
        unsigned int buffer_length=2;
        //Does everything fit in the GPU?
        unsigned int slices_per_split;
        
        // if it is a thin problem (no need to split), just use one GPU
        if (image_size[2]<4){deviceCount=1;}
        
        unsigned int splits=1; // if the number does not fit in an uint, you have more serious trouble than this.
        if(mem_GPU_global> 3*mem_size_image+3*(deviceCount-1)*mem_slice_image*buffer_length+mem_auxiliary) {
            // We only need to split if we have extra GPUs
            slices_per_split=(image_size[2]+deviceCount-1)/deviceCount;
            mem_img_each_GPU=mem_slice_image*((slices_per_split+buffer_length*2));
        }else{
            // As mem_auxiliary is not expected to be a large value (for a 2000^3 image is around 28Mbytes), lets for now assume we need it all
            size_t mem_free=mem_GPU_global-mem_auxiliary;
            
            splits=(unsigned int)(ceil(((float)(3*mem_size_image)/(float)(deviceCount))/mem_free));
            // Now, there is an overhead here, as each splits should have 2 slices more, to account for overlap of images.
            // lets make sure these 2 slices fit, if they do not, add 1 to splits.
            slices_per_split=(image_size[2]+deviceCount*splits-1)/(deviceCount*splits);
            mem_img_each_GPU=(mem_slice_image*(slices_per_split+buffer_length*2));
            
            // if the new stuff does not fit in the GPU, it means we are in the edge case where adding that extra slice will overflow memory
            if (mem_GPU_global< 3*mem_img_each_GPU+mem_auxiliary){
                // one more split should do the job, as its an edge case.
                splits++;
                //recompute for later
                slices_per_split=(image_size[2]+deviceCount*splits-1)/(deviceCount*splits); // amount of slices that fit on a GPU. Later we add 2 to these, as we need them for overlap
                mem_img_each_GPU=(mem_slice_image*(slices_per_split+buffer_length*2));
            }


            // How many EXTRA buffer slices should be able to fit in here??!?!
            // Only do it if there are splits needed. 
            if(splits>1){
                mem_free=mem_GPU_global-(3*mem_img_each_GPU+mem_auxiliary);
                unsigned int extra_buff=(mem_free/mem_slice_image); 
                buffer_length=(extra_buff/2)/3; // we need double whatever this results in, rounded down.
                buffer_length=max(buffer_length,2);// minimum 2
                buffer_length=min(MAX_BUFFER,buffer_length);

                mem_img_each_GPU=mem_slice_image*(slices_per_split+buffer_length*2);
                
            }else{
                buffer_length=2;
            }

            // Assert
            if (mem_GPU_global< 3*mem_img_each_GPU+mem_auxiliary){
                mexErrMsgIdAndTxt("minimizeTV:POCS_TV:GPU","Assertion Failed. Logic behind spliting flawed! Please tell: ander.biguri@gmail.com\n");
            }
        }
        
        
         // Assert
       
        if ((slices_per_split+buffer_length*2)*image_size[0]*image_size[1]* sizeof(float)!= mem_img_each_GPU){
            mexErrMsgIdAndTxt("minimizeTV:POCS_TV:GPU","Assertion Failed. Memory needed calculation broken! Please tell: ander.biguri@gmail.com\n");
        }
        
        
        
        
        
        
        float** d_image=    (float**)malloc(deviceCount*sizeof(float*));
        float** d_dimgTV=   (float**)malloc(deviceCount*sizeof(float*));
        float** d_norm2aux= (float**)malloc(deviceCount*sizeof(float*));
        float** d_norm2=    (float**)malloc(deviceCount*sizeof(float*));
         
        // allocate memory in each GPU
        for (dev = 0; dev < deviceCount; dev++){
            cudaSetDevice(dev);
            
            cudaMalloc((void**)&d_image[dev]    , mem_img_each_GPU);
            cudaMemset(d_image[dev],0           , mem_img_each_GPU);
            cudaMalloc((void**)&d_dimgTV[dev]   , mem_img_each_GPU);
            cudaMalloc((void**)&d_norm2[dev]    , slices_per_split*mem_slice_image);
            cudaMalloc((void**)&d_norm2aux[dev] , mem_auxiliary);
            cudaCheckErrors("Malloc  error");
            
            
        }
       unsigned long long buffer_pixels=buffer_length*image_size[0]*image_size[1];
        float* buffer;
        if(splits>1){
            mexWarnMsgIdAndTxt("minimizeTV:POCS_TV:Image_split","Your image can not be fully split between the available GPUs. The computation of minTV will be significantly slowed due to the image size.\nApproximated mathematics turned on for computational speed.");
        }else{
            cudaMallocHost((void**)&buffer,buffer_length*image_size[0]*image_size[1]*sizeof(float));
        }
        
        
        
        // Lets try to make the host memory pinned:
<<<<<<< HEAD
        // We laredy queried the GPU and assuemd they are the same, thus should have the same attributes.
        int isHostRegisterSupported;
=======
        // We laredy queried the GPU and assuemd they are the same, thus shoudl have the same attributes.
        int isHostRegisterSupported = 0;
#if CUDART_VERSION >= 9020
>>>>>>> 51f1c664
        cudaDeviceGetAttribute(&isHostRegisterSupported,cudaDevAttrHostRegisterSupported,0);
#endif
        // splits>2 is completely empirical observation
        if (isHostRegisterSupported & splits>2){
            cudaHostRegister(img ,image_size[2]*image_size[1]*image_size[0]*sizeof(float),cudaHostRegisterPortable);
            cudaHostRegister(dst ,image_size[2]*image_size[1]*image_size[0]*sizeof(float),cudaHostRegisterPortable);
        }
        cudaCheckErrors("Error pinning memory");

        
        
                // Create streams
        int nStream_device=2;
        int nStreams=deviceCount*nStream_device;
        cudaStream_t* stream=(cudaStream_t*)malloc(nStreams*sizeof(cudaStream_t));
        
        for (dev = 0; dev < deviceCount; dev++){
            cudaSetDevice(dev);
            for (int i = 0; i < nStream_device; ++i){
                cudaStreamCreate(&stream[i+dev*nStream_device]);
            }
        }
        cudaCheckErrors("Stream creation fail");

        
        // For the reduction

        double totalsum_prev;
        double totalsum;
        float sum_curr_spl;
        float * sumnorm2;
        cudaMallocHost((void**)&sumnorm2,deviceCount*sizeof(float));
        
        unsigned int curr_slices;
        unsigned long long curr_pixels;
        size_t linear_idx_start;
        unsigned long long* offset_device=(unsigned long long*)malloc(deviceCount*sizeof(unsigned long long));
        unsigned long long* offset_host  =(unsigned long long*)malloc(deviceCount*sizeof(unsigned long long));
        unsigned long long* bytes_device =(unsigned long long*)malloc(deviceCount*sizeof(unsigned long long));
        bool is_first_chunk;
        bool is_last_chunk;
        for(unsigned int i=0;i<maxIter;i+=(buffer_length-1)){
            if(splits>1){
                totalsum_prev=0;
            }
            for(unsigned int sp=0;sp<splits;sp++){
                
                // For each iteration we need to compute all the image. The ordering of these loops
                // need to be like this due to the bounding layers between splits. If more than 1 split is needed
                // for each GPU then there is no other way that taking the entire memory out of GPU and putting it back.
                // If the memory can be shared between GPUs fully without extra splits, then there is an easy way of synchronizing the memory
                
                // Copy image to memory
                for (dev = 0; dev < deviceCount; dev++){
                    curr_slices=((sp*deviceCount+dev+1)*slices_per_split<image_size[2])?  slices_per_split:  image_size[2]-slices_per_split*(sp*deviceCount+dev);
                    curr_pixels=curr_slices*image_size[0]*image_size[1];
                    linear_idx_start=image_size[0]*image_size[1]*slices_per_split*(sp*deviceCount+dev);
                    
                    // Check if its the first or last chunck
                    is_last_chunk=!((sp*deviceCount+dev)<deviceCount*splits-1);
                    is_first_chunk=!(sp*deviceCount+dev);
                    
                    // lets compute where we start copyes and how much. This avoids 3 calls to Memcpy
                    offset_device[dev]=buffer_pixels*is_first_chunk;
                    offset_host[dev]=linear_idx_start-buffer_pixels*!is_first_chunk;
                    bytes_device[dev]=curr_pixels+buffer_pixels*!is_first_chunk+buffer_pixels*!is_last_chunk;
                }

                if(i==0){
                    for (dev = 0; dev < deviceCount; dev++){
                        cudaSetDevice(dev);
                        
                        cudaMemcpyAsync(d_image[dev]+offset_device[dev], img+offset_host[dev]  , bytes_device[dev]*sizeof(float), cudaMemcpyHostToDevice,stream[dev*nStream_device+1]);
                        
                        
                    }
                    for (dev = 0; dev < deviceCount; dev++){
                        cudaSetDevice(dev);
                        cudaDeviceSynchronize();
                    }
                }
                // if we need to split and its not the first iteration, then we need to copy from Host memory the previosu result.
                if (splits>1 & i>0){
                    for (dev = 0; dev < deviceCount; dev++){
                        cudaSetDevice(dev);
                        cudaMemcpyAsync(d_image[dev]+offset_device[dev], dst+offset_host[dev]  , bytes_device[dev]*sizeof(float), cudaMemcpyHostToDevice,stream[dev*nStream_device+1]);
                        
                        
                    }
                    for (dev = 0; dev < deviceCount; dev++){
                        cudaSetDevice(dev);
                        cudaDeviceSynchronize();
                    }
                }
                cudaCheckErrors("Memcpy failure on multi split");
                
                for(unsigned int ib=0;  (ib<(buffer_length-1)) && ((i+ib)<maxIter);  ib++){
                    
                    // For the gradient
                    dim3 blockGrad(10, 10, 10);
                    dim3 gridGrad((image_size[0]+blockGrad.x-1)/blockGrad.x, (image_size[1]+blockGrad.y-1)/blockGrad.y, (curr_slices+buffer_length*2+blockGrad.z-1)/blockGrad.z);
                    
                    for (dev = 0; dev < deviceCount; dev++){
                        cudaSetDevice(dev);
                        curr_slices=((sp*deviceCount+dev+1)*slices_per_split<image_size[2])?  slices_per_split:  image_size[2]-slices_per_split*(sp*deviceCount+dev);
                        // Compute the gradient of the TV norm
                        
                        // I don't understand why I need to store 2 layers to compute correctly with 1 buffer. The bounding checks should
                        // be enough but they are not.
                        gradientTV<<<gridGrad, blockGrad,0,stream[dev*nStream_device]>>>(d_image[dev],d_dimgTV[dev],(long)(curr_slices+buffer_length*2-1), image_size[1],image_size[0],delta);
                        
                    }
                    
                    
                    
                    for (dev = 0; dev < deviceCount; dev++){
                        cudaSetDevice(dev);
                        curr_slices=((sp*deviceCount+dev+1)*slices_per_split<image_size[2])?  slices_per_split:  image_size[2]-slices_per_split*(sp*deviceCount+dev);
                        // no need to copy the 2 aux slices here
                        cudaStreamSynchronize(stream[dev*nStream_device]);
                        cudaMemcpyAsync(d_norm2[dev], d_dimgTV[dev]+buffer_pixels, image_size[0]*image_size[1]*curr_slices*sizeof(float), cudaMemcpyDeviceToDevice,stream[dev*nStream_device+1]);
                    }
                    
                    
                    // Compute the L2 norm of the gradient. For that, reduction is used.
                    //REDUCE
                    for (dev = 0; dev < deviceCount; dev++){
                        cudaSetDevice(dev);
                        curr_slices=((sp*deviceCount+dev+1)*slices_per_split<image_size[2])?  slices_per_split:  image_size[2]-slices_per_split*(sp*deviceCount+dev);
                        total_pixels=curr_slices*image_size[0]*image_size[1];
                        
                        size_t dimblockRed = MAXTHREADS;
                        size_t dimgridRed = (total_pixels + MAXTHREADS - 1) / MAXTHREADS;
                        
                        cudaStreamSynchronize(stream[dev*nStream_device+1]);
                        reduceNorm2 << <dimgridRed, dimblockRed, MAXTHREADS*sizeof(float),stream[dev*nStream_device]>> >(d_norm2[dev], d_norm2aux[dev], total_pixels);
                        
                    }
                    for (dev = 0; dev < deviceCount; dev++){
                        cudaSetDevice(dev);
                        curr_slices=((sp*deviceCount+dev+1)*slices_per_split<image_size[2])?  slices_per_split:  image_size[2]-slices_per_split*(sp*deviceCount+dev);
                        total_pixels=curr_slices*image_size[0]*image_size[1];
                        size_t dimblockRed = MAXTHREADS;
                        size_t dimgridRed = (total_pixels + MAXTHREADS - 1) / MAXTHREADS;

                        if (dimgridRed > 1) {
                            reduceSum << <1, dimblockRed, MAXTHREADS*sizeof(float),stream[dev*nStream_device] >> >(d_norm2aux[dev], d_norm2[dev], dimgridRed);
                            cudaStreamSynchronize(stream[dev*nStream_device]);
                            cudaMemcpyAsync(&sumnorm2[dev], d_norm2[dev], sizeof(float), cudaMemcpyDeviceToHost,stream[dev*nStream_device+1]);
                        }
                        else {
                            cudaStreamSynchronize(stream[dev*nStream_device]);
                            cudaMemcpyAsync(&sumnorm2[dev], d_norm2aux[dev], sizeof(float), cudaMemcpyDeviceToHost,stream[dev*nStream_device+1]);
                        }
                    }
                    for (dev = 0; dev < deviceCount; dev++){
                        cudaSetDevice(dev);
                        cudaDeviceSynchronize();
                     }
                    cudaCheckErrors("Reduction error");
                    
                    
                    // Accumulate the norm accross devices
                    sum_curr_spl=0;
                    // this is CPU code
                    for (dev = 0; dev < deviceCount; dev++){
                        sum_curr_spl+=sumnorm2[dev];
                    }
                    sum_curr_spl+=0.0000001f; // avoid division by zero
                    
                    // If we have more than one splits, lets use the result from prior calls
                    if(i>0 && splits>1){
                        // this is already stored:
                        //totalsum=totalsum_prev; 
                    }else{
                        totalsum=sum_curr_spl;
                    }
                    
                    
                    for (dev = 0; dev < deviceCount; dev++){
                        cudaSetDevice(dev);
                        curr_slices=((sp*deviceCount+dev+1)*slices_per_split<image_size[2])?  slices_per_split:  image_size[2]-slices_per_split*(sp*deviceCount+dev);
                        total_pixels=curr_slices*image_size[0]*image_size[1];
                        //NORMALIZE
                        //in a Tesla, maximum blocks =15 SM * 4 blocks/SM
                        divideArrayScalar  <<<60,MAXTHREADS,0,stream[dev*nStream_device]>>>(d_dimgTV[dev]+buffer_pixels,(float)sqrt(totalsum),total_pixels);
                        //MULTIPLY HYPERPARAMETER
                        multiplyArrayScalar<<<60,MAXTHREADS,0,stream[dev*nStream_device]>>>(d_dimgTV[dev]+buffer_pixels,alpha,   total_pixels);
                    }
                     for (dev = 0; dev < deviceCount; dev++){
                        cudaSetDevice(dev);
                        cudaDeviceSynchronize();
                     }
                    cudaCheckErrors("Scalar operations error");
                    
                    //SUBSTRACT GRADIENT
                    //////////////////////////////////////////////
                    for (dev = 0; dev < deviceCount; dev++){
                        cudaSetDevice(dev);
                        curr_slices=((sp*deviceCount+dev+1)*slices_per_split<image_size[2])?  slices_per_split:  image_size[2]-slices_per_split*(sp*deviceCount+dev);
                        total_pixels=curr_slices*image_size[0]*image_size[1];
                        
                        substractArrays<<<60,MAXTHREADS,0,stream[dev*nStream_device]>>>(d_image[dev]+buffer_pixels,d_dimgTV[dev]+buffer_pixels, total_pixels);
                    }
                }

                // Synchronize mathematics, make sure bounding pixels are correct
                 for (dev = 0; dev < deviceCount; dev++){
                        cudaSetDevice(dev);
                        cudaDeviceSynchronize();
                     }
                
                if(splits==1){
                    for(dev=0; dev<deviceCount;dev++){
                        curr_slices=((sp*deviceCount+dev+1)*slices_per_split<image_size[2])?  slices_per_split:  image_size[2]-slices_per_split*(sp*deviceCount+dev);
                        total_pixels=curr_slices*image_size[0]*image_size[1];
                        if (dev<deviceCount-1){
                            cudaSetDevice(dev+1);
                            cudaMemcpy(buffer, d_image[dev+1], buffer_pixels*sizeof(float), cudaMemcpyDeviceToHost);
                            cudaSetDevice(dev);
                            cudaMemcpy(d_image[dev]+total_pixels+buffer_pixels,buffer, buffer_pixels*sizeof(float), cudaMemcpyHostToDevice); 
                        }
                        cudaDeviceSynchronize();
                        if (dev>0){
                            cudaSetDevice(dev-1);
                            cudaMemcpyAsync(buffer, d_image[dev-1]+total_pixels+buffer_pixels, buffer_pixels*sizeof(float), cudaMemcpyDeviceToHost);
                            cudaSetDevice(dev);
                            cudaMemcpyAsync(d_image[dev],buffer, buffer_pixels*sizeof(float), cudaMemcpyHostToDevice);
                        }
                    }
                }else{
                    
                    // We need to take it out :(
                    for(dev=0; dev<deviceCount;dev++){
                        cudaSetDevice(dev);
                        
                        curr_slices=((sp*deviceCount+dev+1)*slices_per_split<image_size[2])?  slices_per_split:  image_size[2]-slices_per_split*(sp*deviceCount+dev);
                        linear_idx_start=image_size[0]*image_size[1]*slices_per_split*(sp*deviceCount+dev);
                        total_pixels=curr_slices*image_size[0]*image_size[1];
                        cudaMemcpyAsync(&dst[linear_idx_start], d_image[dev]+buffer_pixels,total_pixels*sizeof(float), cudaMemcpyDeviceToHost,stream[dev*nStream_device+1]);
                    }
                }
                
                for (dev = 0; dev < deviceCount; dev++){
                    cudaSetDevice(dev);
                    cudaDeviceSynchronize();
                }
                cudaCheckErrors("Memory gather error");

                totalsum_prev+=sum_curr_spl;
            }
            totalsum=totalsum_prev;
        }
        // If there has not been splits, we still have data in memory
        if(splits==1){
            for(dev=0; dev<deviceCount;dev++){
                cudaSetDevice(dev);
                
                curr_slices=((dev+1)*slices_per_split<image_size[2])?  slices_per_split:  image_size[2]-slices_per_split*dev;
                total_pixels=curr_slices*image_size[0]*image_size[1];
                cudaMemcpy(dst+slices_per_split*image_size[0]*image_size[1]*dev, d_image[dev]+buffer_pixels,total_pixels*sizeof(float), cudaMemcpyDeviceToHost);
            }
        }
        cudaCheckErrors("Copy result back");
        
        for(dev=0; dev<deviceCount;dev++){
            cudaSetDevice(dev);
            cudaFree(d_image[dev]);
            cudaFree(d_norm2aux[dev]);
            cudaFree(d_dimgTV[dev]);
            cudaFree(d_norm2[dev]);
        }
        if (splits==1){
            cudaFreeHost(buffer);
        }
        
        if (isHostRegisterSupported& splits>2){
            cudaHostUnregister(img);
            cudaHostUnregister(dst);
        }
        for (int i = 0; i < nStreams; ++i)
           cudaStreamDestroy(stream[i]) ;
        cudaCheckErrors("Memory free");
//         cudaDeviceReset();
    }
        
void checkFreeMemory(int deviceCount,size_t *mem_GPU_global){
        size_t memfree;
        size_t memtotal;
        
        for (int dev = 0; dev < deviceCount; dev++){
            cudaSetDevice(dev);
            cudaMemGetInfo(&memfree,&memtotal);
            if(dev==0) *mem_GPU_global=memfree;
            if(memfree<memtotal/2){
                mexErrMsgIdAndTxt("tvDenoise:tvdenoising:GPU","One (or more) of your GPUs is being heavily used by another program (possibly graphics-based).\n Free the GPU to run TIGRE\n");
            }
            cudaCheckErrors("Check mem error");
            
            *mem_GPU_global=(memfree<*mem_GPU_global)?memfree:*mem_GPU_global;
        }
        *mem_GPU_global=(size_t)((double)*mem_GPU_global*0.95);
        
        //*mem_GPU_global= insert your known number here, in bytes.
}
<|MERGE_RESOLUTION|>--- conflicted
+++ resolved
@@ -1,732 +1,727 @@
-/*-------------------------------------------------------------------------
- *
- * CUDA functions for Steepest descend in POCS-type algorithms.
- *
- * This file will iteratively minimize by stepest descend the total variation
- * of the input image, with the parameters given, using GPUs.
- *
- * CODE by       Ander Biguri
- *
- * ---------------------------------------------------------------------------
- * ---------------------------------------------------------------------------
- * Copyright (c) 2015, University of Bath and CERN- European Organization for
- * Nuclear Research
- * All rights reserved.
- *
- * Redistribution and use in source and binary forms, with or without
- * modification, are permitted provided that the following conditions are met:
- *
- * 1. Redistributions of source code must retain the above copyright notice,
- * this list of conditions and the following disclaimer.
- *
- * 2. Redistributions in binary form must reproduce the above copyright notice,
- * this list of conditions and the following disclaimer in the documentation
- * and/or other materials provided with the distribution.
- *
- * 3. Neither the name of the copyright holder nor the names of its contributors
- * may be used to endorse or promote products derived from this software without
- * specific prior written permission.
- *
- * THIS SOFTWARE IS PROVIDED BY THE COPYRIGHT HOLDERS AND CONTRIBUTORS "AS IS"
- * AND ANY EXPRESS OR IMPLIED WARRANTIES, INCLUDING, BUT NOT LIMITED TO, THE
- * IMPLIED WARRANTIES OF MERCHANTABILITY AND FITNESS FOR A PARTICULAR PURPOSE
- * ARE DISCLAIMED. IN NO EVENT SHALL THE COPYRIGHT HOLDER OR CONTRIBUTORS BE
- * LIABLE FOR ANY DIRECT, INDIRECT, INCIDENTAL, SPECIAL, EXEMPLARY, OR
- * CONSEQUENTIAL DAMAGES (INCLUDING, BUT NOT LIMITED TO, PROCUREMENT OF
- * SUBSTITUTE GOODS OR SERVICES; LOSS OF USE, DATA, OR PROFITS; OR BUSINESS
- * INTERRUPTION) HOWEVER CAUSED AND ON ANY THEORY OF LIABILITY, WHETHER IN
- * CONTRACT, STRICT LIABILITY, OR TORT (INCLUDING NEGLIGENCE OR OTHERWISE)
- * ARISING IN ANY WAY OUT OF THE USE OF THIS SOFTWARE, EVEN IF ADVISED OF THE
- * POSSIBILITY OF SUCH DAMAGE.
- * ---------------------------------------------------------------------------
- *
- * Contact: tigre.toolbox@gmail.com
- * Codes  : https://github.com/CERN/TIGRE
- * ---------------------------------------------------------------------------
- */
-
-
-
-
-
-
-
-#define MAXTHREADS 1024
-#define MAX_BUFFER 60
-
-#include "POCS_TV.hpp"
-
-
-
-
-#define cudaCheckErrors(msg) \
-do { \
-        cudaError_t __err = cudaGetLastError(); \
-        if (__err != cudaSuccess) { \
-                mexPrintf("%s \n",msg);\
-                cudaDeviceReset();\
-                mexErrMsgIdAndTxt("CBCT:CUDA:POCS_TV",cudaGetErrorString(__err));\
-        } \
-} while (0)
-    
-// CUDA kernels
-//https://stackoverflow.com/questions/21332040/simple-cuda-kernel-optimization/21340927#21340927
-    __global__ void divideArrayScalar(float* vec,float scalar,const size_t n){
-        unsigned long long i = (blockIdx.x * blockDim.x) + threadIdx.x;
-        for(; i<n; i+=gridDim.x*blockDim.x) {
-            vec[i]/=scalar;
-        }
-    }
-    __global__ void multiplyArrayScalar(float* vec,float scalar,const size_t n)
-    {
-        unsigned long long i = (blockIdx.x * blockDim.x) + threadIdx.x;
-        for(; i<n; i+=gridDim.x*blockDim.x) {
-            vec[i]*=scalar;
-        }
-    }
-    __global__ void substractArrays(float* vec,float* vec2,const size_t n)
-    {
-        unsigned long long i = (blockIdx.x * blockDim.x) + threadIdx.x;
-        for(; i<n; i+=gridDim.x*blockDim.x) {
-            vec[i]-=vec2[i];
-        }
-    }
-    
-    __device__ __inline__
-            void gradient(const float* u, float* grad,
-            long z, long y, long x,
-            long depth, long rows, long cols){
-        unsigned long size2d = rows*cols;
-        unsigned long long idx = z * size2d + y * cols + x;
-        
-        float uidx = u[idx];
-        
-        if ( z - 1 >= 0 && z<depth) {
-            grad[0] = (uidx-u[(z-1)*size2d + y*cols + x]) ;
-        }
-        
-        if ( y - 1 >= 0 && y<rows){
-            grad[1] = (uidx-u[z*size2d + (y-1)*cols + x]) ;
-        }
-        
-        if ( x - 1 >= 0 && x<cols) {
-            grad[2] = (uidx-u[z*size2d + y*cols + (x-1)]);
-        }
-    }
-    
-    __global__ void gradientTV(const float* f, float* dftv,
-            long depth, long rows, long cols,const float delta){
-        unsigned long x = threadIdx.x + blockIdx.x * blockDim.x;
-        unsigned long y = threadIdx.y + blockIdx.y * blockDim.y;
-        unsigned long z = threadIdx.z + blockIdx.z * blockDim.z;
-        unsigned long long idx = z * rows * cols + y * cols + x;
-        if ( x >= cols || y >= rows || z >= depth )
-            return;
-        
-        
-        float df[3] ={0.f,0.f,0.f};
-        float dfi[3]={0.f,0.f,0.f}; // dfi== \partial f_{i+1,j,k}
-        float dfj[3]={0.f,0.f,0.f};
-        float dfk[3]={0.f,0.f,0.f};
-        gradient(f,df  ,z  ,y  ,x  , depth,rows,cols);
-        gradient(f,dfi ,z  ,y  ,x+1, depth,rows,cols);
-        gradient(f,dfj ,z  ,y+1,x  , depth,rows,cols);
-        gradient(f,dfk ,z+1,y  ,x  , depth,rows,cols);
-        float eps=0.00000001; //% avoid division by zero
-        
-        float wx=__expf(-(df[0]/delta)*(df[0]/delta));
-        float wy=__expf(-(df[1]/delta)*(df[1]/delta));
-        float wz=__expf(-(df[2]/delta)*(df[2]/delta));
-        
-        float wxi=__expf(-(dfi[0]/delta)*(dfi[0]/delta));
-        float wyi=__expf(-(dfi[1]/delta)*(dfi[1]/delta));
-        float wzi=__expf(-(dfi[2]/delta)*(dfi[2]/delta));
-        
-        float wxj=__expf(-(dfj[0]/delta)*(dfj[0]/delta));
-        float wyj=__expf(-(dfj[1]/delta)*(dfj[1]/delta));
-        float wzj=__expf(-(dfj[2]/delta)*(dfj[2]/delta));
-        
-        float wxk=__expf(-(dfk[0]/delta)*(dfk[0]/delta));
-        float wyk=__expf(-(dfk[1]/delta)*(dfk[1]/delta));
-        float wzk=__expf(-(dfk[2]/delta)*(dfk[2]/delta));
-
-        
-        // this hsould do the trick I think
-        
-        dftv[idx]=(wx*df[0]+wy*df[1]+wz*df[2])/(sqrt(wx*df[0] *df[0] +wy*df[1] *df[1] +wz*df[2] *df[2])+eps)
-        -wzi*dfi[2]/(sqrt(wxi*dfi[0]*dfi[0]+wyi*dfi[1]*dfi[1]+wzi*dfi[2]*dfi[2]) +eps)     // I wish I coudl precompute this, but if I do then Id need to recompute the gradient.
-        -wyj*dfj[1]/(sqrt(wxj*dfj[0]*dfj[0]+wyj*dfj[1]*dfj[1]+wzj*dfj[2]*dfj[2]) +eps)
-        -wxk*dfk[0]/(sqrt(wxk*dfk[0]*dfk[0]+wyk*dfk[1]*dfk[1]+wzk*dfk[2]*dfk[2]) +eps);
-        
-    
-        return;
-        
-    }
-    
-    __device__ void warpReduce(volatile float *sdata, size_t tid) {
-        sdata[tid] += sdata[tid + 32];
-        sdata[tid] += sdata[tid + 16];
-        sdata[tid] += sdata[tid + 8];
-        sdata[tid] += sdata[tid + 4];
-        sdata[tid] += sdata[tid + 2];
-        sdata[tid] += sdata[tid + 1];
-    }
-    
-    __global__ void  reduceNorm2(float *g_idata, float *g_odata, size_t n){
-        extern __shared__ volatile float sdata[];
-        //http://stackoverflow.com/a/35133396/1485872
-        size_t tid = threadIdx.x;
-        size_t i = blockIdx.x*blockDim.x + tid;
-        size_t gridSize = blockDim.x*gridDim.x;
-        float mySum = 0;
-        float value=0;
-        while (i < n) {
-            value=g_idata[i]; //avoid reading twice
-            mySum += value*value;
-            i += gridSize;
-        }
-        sdata[tid] = mySum;
-        __syncthreads();
-        
-        if (tid < 512)
-            sdata[tid] += sdata[tid + 512];
-        __syncthreads();
-        if (tid < 256)
-            sdata[tid] += sdata[tid + 256];
-        __syncthreads();
-        
-        if (tid < 128)
-            sdata[tid] += sdata[tid + 128];
-        __syncthreads();
-        
-        if (tid <  64)
-            sdata[tid] += sdata[tid + 64];
-        __syncthreads();
-        
-        
-#if (__CUDART_VERSION >= 9000)
-        if ( tid < 32 )
-        {
-            mySum = sdata[tid] + sdata[tid + 32];
-            for (int offset = warpSize/2; offset > 0; offset /= 2) {
-                mySum += __shfl_down_sync(0xFFFFFFFF, mySum, offset,32);
-            }
-        }
-#else
-        if (tid < 32) {
-            warpReduce(sdata, tid);
-            mySum = sdata[0];
-        }
-#endif
-        if (tid == 0) g_odata[blockIdx.x] = mySum;
-    }
-    
-    __global__ void  reduceSum(float *g_idata, float *g_odata, size_t n){
-        extern __shared__ volatile float sdata[];
-        //http://stackoverflow.com/a/35133396/1485872
-        size_t tid = threadIdx.x;
-        size_t i = blockIdx.x*blockDim.x + tid;
-        size_t gridSize = blockDim.x*gridDim.x;
-        float mySum = 0;
-        // float value=0;
-        while (i < n) {
-            mySum += g_idata[i];
-            i += gridSize;
-        }
-        sdata[tid] = mySum;
-        __syncthreads();
-        
-        if (tid < 512)
-            sdata[tid] += sdata[tid + 512];
-        __syncthreads();
-        if (tid < 256)
-            sdata[tid] += sdata[tid + 256];
-        __syncthreads();
-        
-        if (tid < 128)
-            sdata[tid] += sdata[tid + 128];
-        __syncthreads();
-        
-        if (tid <  64)
-            sdata[tid] += sdata[tid + 64];
-        __syncthreads();
-        
-        
-#if (__CUDART_VERSION >= 9000)
-        if ( tid < 32 )
-        {
-            mySum = sdata[tid] + sdata[tid + 32];
-            for (int offset = warpSize/2; offset > 0; offset /= 2) {
-                mySum += __shfl_down_sync(0xFFFFFFFF, mySum, offset,32);
-            }
-        }
-#else
-        if (tid < 32) {
-            warpReduce(sdata, tid);
-            mySum = sdata[0];
-        }
-#endif
-        if (tid == 0) g_odata[blockIdx.x] = mySum;
-    }
-    
-    
-    
-    
-// main function
-void aw_pocs_tv(float* img,float* dst,float alpha,const long* image_size, int maxIter,const float delta){
-        
-        
-       
-        
-        // Prepare for MultiGPU
-        int deviceCount = 0;
-        cudaGetDeviceCount(&deviceCount);
-        cudaCheckErrors("Device query fail");
-        if (deviceCount == 0) {
-            mexErrMsgIdAndTxt("minimizeTV:POCS_TV:GPUselect","There are no available device(s) that support CUDA\n");
-        }
-        //
-        // CODE assumes
-        // 1.-All available devices are usable by this code
-        // 2.-All available devices are equal, they are the same machine (warning thrown)
-        int dev;
-        const int devicenamelength = 256;  // The length 256 is fixed by spec of cudaDeviceProp::name
-        char devicename[devicenamelength];
-        cudaDeviceProp deviceProp;
-        
-        for (dev = 0; dev < deviceCount; dev++) {
-            cudaSetDevice(dev);
-            cudaGetDeviceProperties(&deviceProp, dev);
-            if (dev>0){
-                if (strcmp(devicename,deviceProp.name)!=0){
-                    mexWarnMsgIdAndTxt("minimizeTV:POCS_TV:GPUselect","Detected one (or more) different GPUs.\n This code is not smart enough to separate the memory GPU wise if they have different computational times or memory limits.\n First GPU parameters used. If the code errors you might need to change the way GPU selection is performed. \n POCS_TV.cu line 277.");
-                    break;
-                }
-            }
-            memset(devicename, 0, devicenamelength);
-            strcpy(devicename, deviceProp.name);
-        }
-        
-        
-        // We don't know if the devices are being used. lets check that. and only use the amount of memory we need.
-        // check free memory
-        size_t mem_GPU_global;
-        checkFreeMemory(deviceCount,&mem_GPU_global);
-        
-        
-        // %5 of free memory should be enough, we have almost no variables in these kernels
-        size_t total_pixels              = image_size[0] * image_size[1]  * image_size[2] ;
-        size_t mem_slice_image           = sizeof(float)* image_size[0] * image_size[1]  ;
-        size_t mem_size_image            = sizeof(float)* total_pixels;
-        size_t mem_auxiliary             = sizeof(float)* (total_pixels + MAXTHREADS - 1) / MAXTHREADS;
-        
-        // Decide how are we handling the distribution of computation
-        size_t mem_img_each_GPU;
-        
-        unsigned int buffer_length=2;
-        //Does everything fit in the GPU?
-        unsigned int slices_per_split;
-        
-        // if it is a thin problem (no need to split), just use one GPU
-        if (image_size[2]<4){deviceCount=1;}
-        
-        unsigned int splits=1; // if the number does not fit in an uint, you have more serious trouble than this.
-        if(mem_GPU_global> 3*mem_size_image+3*(deviceCount-1)*mem_slice_image*buffer_length+mem_auxiliary) {
-            // We only need to split if we have extra GPUs
-            slices_per_split=(image_size[2]+deviceCount-1)/deviceCount;
-            mem_img_each_GPU=mem_slice_image*((slices_per_split+buffer_length*2));
-        }else{
-            // As mem_auxiliary is not expected to be a large value (for a 2000^3 image is around 28Mbytes), lets for now assume we need it all
-            size_t mem_free=mem_GPU_global-mem_auxiliary;
-            
-            splits=(unsigned int)(ceil(((float)(3*mem_size_image)/(float)(deviceCount))/mem_free));
-            // Now, there is an overhead here, as each splits should have 2 slices more, to account for overlap of images.
-            // lets make sure these 2 slices fit, if they do not, add 1 to splits.
-            slices_per_split=(image_size[2]+deviceCount*splits-1)/(deviceCount*splits);
-            mem_img_each_GPU=(mem_slice_image*(slices_per_split+buffer_length*2));
-            
-            // if the new stuff does not fit in the GPU, it means we are in the edge case where adding that extra slice will overflow memory
-            if (mem_GPU_global< 3*mem_img_each_GPU+mem_auxiliary){
-                // one more split should do the job, as its an edge case.
-                splits++;
-                //recompute for later
-                slices_per_split=(image_size[2]+deviceCount*splits-1)/(deviceCount*splits); // amount of slices that fit on a GPU. Later we add 2 to these, as we need them for overlap
-                mem_img_each_GPU=(mem_slice_image*(slices_per_split+buffer_length*2));
-            }
-
-
-            // How many EXTRA buffer slices should be able to fit in here??!?!
-            // Only do it if there are splits needed. 
-            if(splits>1){
-                mem_free=mem_GPU_global-(3*mem_img_each_GPU+mem_auxiliary);
-                unsigned int extra_buff=(mem_free/mem_slice_image); 
-                buffer_length=(extra_buff/2)/3; // we need double whatever this results in, rounded down.
-                buffer_length=max(buffer_length,2);// minimum 2
-                buffer_length=min(MAX_BUFFER,buffer_length);
-
-                mem_img_each_GPU=mem_slice_image*(slices_per_split+buffer_length*2);
-                
-            }else{
-                buffer_length=2;
-            }
-
-            // Assert
-            if (mem_GPU_global< 3*mem_img_each_GPU+mem_auxiliary){
-                mexErrMsgIdAndTxt("minimizeTV:POCS_TV:GPU","Assertion Failed. Logic behind spliting flawed! Please tell: ander.biguri@gmail.com\n");
-            }
-        }
-        
-        
-         // Assert
-       
-        if ((slices_per_split+buffer_length*2)*image_size[0]*image_size[1]* sizeof(float)!= mem_img_each_GPU){
-            mexErrMsgIdAndTxt("minimizeTV:POCS_TV:GPU","Assertion Failed. Memory needed calculation broken! Please tell: ander.biguri@gmail.com\n");
-        }
-        
-        
-        
-        
-        
-        
-        float** d_image=    (float**)malloc(deviceCount*sizeof(float*));
-        float** d_dimgTV=   (float**)malloc(deviceCount*sizeof(float*));
-        float** d_norm2aux= (float**)malloc(deviceCount*sizeof(float*));
-        float** d_norm2=    (float**)malloc(deviceCount*sizeof(float*));
-         
-        // allocate memory in each GPU
-        for (dev = 0; dev < deviceCount; dev++){
-            cudaSetDevice(dev);
-            
-            cudaMalloc((void**)&d_image[dev]    , mem_img_each_GPU);
-            cudaMemset(d_image[dev],0           , mem_img_each_GPU);
-            cudaMalloc((void**)&d_dimgTV[dev]   , mem_img_each_GPU);
-            cudaMalloc((void**)&d_norm2[dev]    , slices_per_split*mem_slice_image);
-            cudaMalloc((void**)&d_norm2aux[dev] , mem_auxiliary);
-            cudaCheckErrors("Malloc  error");
-            
-            
-        }
-       unsigned long long buffer_pixels=buffer_length*image_size[0]*image_size[1];
-        float* buffer;
-        if(splits>1){
-            mexWarnMsgIdAndTxt("minimizeTV:POCS_TV:Image_split","Your image can not be fully split between the available GPUs. The computation of minTV will be significantly slowed due to the image size.\nApproximated mathematics turned on for computational speed.");
-        }else{
-            cudaMallocHost((void**)&buffer,buffer_length*image_size[0]*image_size[1]*sizeof(float));
-        }
-        
-        
-        
-        // Lets try to make the host memory pinned:
-<<<<<<< HEAD
-        // We laredy queried the GPU and assuemd they are the same, thus should have the same attributes.
-        int isHostRegisterSupported;
-=======
-        // We laredy queried the GPU and assuemd they are the same, thus shoudl have the same attributes.
-        int isHostRegisterSupported = 0;
-#if CUDART_VERSION >= 9020
->>>>>>> 51f1c664
-        cudaDeviceGetAttribute(&isHostRegisterSupported,cudaDevAttrHostRegisterSupported,0);
-#endif
-        // splits>2 is completely empirical observation
-        if (isHostRegisterSupported & splits>2){
-            cudaHostRegister(img ,image_size[2]*image_size[1]*image_size[0]*sizeof(float),cudaHostRegisterPortable);
-            cudaHostRegister(dst ,image_size[2]*image_size[1]*image_size[0]*sizeof(float),cudaHostRegisterPortable);
-        }
-        cudaCheckErrors("Error pinning memory");
-
-        
-        
-                // Create streams
-        int nStream_device=2;
-        int nStreams=deviceCount*nStream_device;
-        cudaStream_t* stream=(cudaStream_t*)malloc(nStreams*sizeof(cudaStream_t));
-        
-        for (dev = 0; dev < deviceCount; dev++){
-            cudaSetDevice(dev);
-            for (int i = 0; i < nStream_device; ++i){
-                cudaStreamCreate(&stream[i+dev*nStream_device]);
-            }
-        }
-        cudaCheckErrors("Stream creation fail");
-
-        
-        // For the reduction
-
-        double totalsum_prev;
-        double totalsum;
-        float sum_curr_spl;
-        float * sumnorm2;
-        cudaMallocHost((void**)&sumnorm2,deviceCount*sizeof(float));
-        
-        unsigned int curr_slices;
-        unsigned long long curr_pixels;
-        size_t linear_idx_start;
-        unsigned long long* offset_device=(unsigned long long*)malloc(deviceCount*sizeof(unsigned long long));
-        unsigned long long* offset_host  =(unsigned long long*)malloc(deviceCount*sizeof(unsigned long long));
-        unsigned long long* bytes_device =(unsigned long long*)malloc(deviceCount*sizeof(unsigned long long));
-        bool is_first_chunk;
-        bool is_last_chunk;
-        for(unsigned int i=0;i<maxIter;i+=(buffer_length-1)){
-            if(splits>1){
-                totalsum_prev=0;
-            }
-            for(unsigned int sp=0;sp<splits;sp++){
-                
-                // For each iteration we need to compute all the image. The ordering of these loops
-                // need to be like this due to the bounding layers between splits. If more than 1 split is needed
-                // for each GPU then there is no other way that taking the entire memory out of GPU and putting it back.
-                // If the memory can be shared between GPUs fully without extra splits, then there is an easy way of synchronizing the memory
-                
-                // Copy image to memory
-                for (dev = 0; dev < deviceCount; dev++){
-                    curr_slices=((sp*deviceCount+dev+1)*slices_per_split<image_size[2])?  slices_per_split:  image_size[2]-slices_per_split*(sp*deviceCount+dev);
-                    curr_pixels=curr_slices*image_size[0]*image_size[1];
-                    linear_idx_start=image_size[0]*image_size[1]*slices_per_split*(sp*deviceCount+dev);
-                    
-                    // Check if its the first or last chunck
-                    is_last_chunk=!((sp*deviceCount+dev)<deviceCount*splits-1);
-                    is_first_chunk=!(sp*deviceCount+dev);
-                    
-                    // lets compute where we start copyes and how much. This avoids 3 calls to Memcpy
-                    offset_device[dev]=buffer_pixels*is_first_chunk;
-                    offset_host[dev]=linear_idx_start-buffer_pixels*!is_first_chunk;
-                    bytes_device[dev]=curr_pixels+buffer_pixels*!is_first_chunk+buffer_pixels*!is_last_chunk;
-                }
-
-                if(i==0){
-                    for (dev = 0; dev < deviceCount; dev++){
-                        cudaSetDevice(dev);
-                        
-                        cudaMemcpyAsync(d_image[dev]+offset_device[dev], img+offset_host[dev]  , bytes_device[dev]*sizeof(float), cudaMemcpyHostToDevice,stream[dev*nStream_device+1]);
-                        
-                        
-                    }
-                    for (dev = 0; dev < deviceCount; dev++){
-                        cudaSetDevice(dev);
-                        cudaDeviceSynchronize();
-                    }
-                }
-                // if we need to split and its not the first iteration, then we need to copy from Host memory the previosu result.
-                if (splits>1 & i>0){
-                    for (dev = 0; dev < deviceCount; dev++){
-                        cudaSetDevice(dev);
-                        cudaMemcpyAsync(d_image[dev]+offset_device[dev], dst+offset_host[dev]  , bytes_device[dev]*sizeof(float), cudaMemcpyHostToDevice,stream[dev*nStream_device+1]);
-                        
-                        
-                    }
-                    for (dev = 0; dev < deviceCount; dev++){
-                        cudaSetDevice(dev);
-                        cudaDeviceSynchronize();
-                    }
-                }
-                cudaCheckErrors("Memcpy failure on multi split");
-                
-                for(unsigned int ib=0;  (ib<(buffer_length-1)) && ((i+ib)<maxIter);  ib++){
-                    
-                    // For the gradient
-                    dim3 blockGrad(10, 10, 10);
-                    dim3 gridGrad((image_size[0]+blockGrad.x-1)/blockGrad.x, (image_size[1]+blockGrad.y-1)/blockGrad.y, (curr_slices+buffer_length*2+blockGrad.z-1)/blockGrad.z);
-                    
-                    for (dev = 0; dev < deviceCount; dev++){
-                        cudaSetDevice(dev);
-                        curr_slices=((sp*deviceCount+dev+1)*slices_per_split<image_size[2])?  slices_per_split:  image_size[2]-slices_per_split*(sp*deviceCount+dev);
-                        // Compute the gradient of the TV norm
-                        
-                        // I don't understand why I need to store 2 layers to compute correctly with 1 buffer. The bounding checks should
-                        // be enough but they are not.
-                        gradientTV<<<gridGrad, blockGrad,0,stream[dev*nStream_device]>>>(d_image[dev],d_dimgTV[dev],(long)(curr_slices+buffer_length*2-1), image_size[1],image_size[0],delta);
-                        
-                    }
-                    
-                    
-                    
-                    for (dev = 0; dev < deviceCount; dev++){
-                        cudaSetDevice(dev);
-                        curr_slices=((sp*deviceCount+dev+1)*slices_per_split<image_size[2])?  slices_per_split:  image_size[2]-slices_per_split*(sp*deviceCount+dev);
-                        // no need to copy the 2 aux slices here
-                        cudaStreamSynchronize(stream[dev*nStream_device]);
-                        cudaMemcpyAsync(d_norm2[dev], d_dimgTV[dev]+buffer_pixels, image_size[0]*image_size[1]*curr_slices*sizeof(float), cudaMemcpyDeviceToDevice,stream[dev*nStream_device+1]);
-                    }
-                    
-                    
-                    // Compute the L2 norm of the gradient. For that, reduction is used.
-                    //REDUCE
-                    for (dev = 0; dev < deviceCount; dev++){
-                        cudaSetDevice(dev);
-                        curr_slices=((sp*deviceCount+dev+1)*slices_per_split<image_size[2])?  slices_per_split:  image_size[2]-slices_per_split*(sp*deviceCount+dev);
-                        total_pixels=curr_slices*image_size[0]*image_size[1];
-                        
-                        size_t dimblockRed = MAXTHREADS;
-                        size_t dimgridRed = (total_pixels + MAXTHREADS - 1) / MAXTHREADS;
-                        
-                        cudaStreamSynchronize(stream[dev*nStream_device+1]);
-                        reduceNorm2 << <dimgridRed, dimblockRed, MAXTHREADS*sizeof(float),stream[dev*nStream_device]>> >(d_norm2[dev], d_norm2aux[dev], total_pixels);
-                        
-                    }
-                    for (dev = 0; dev < deviceCount; dev++){
-                        cudaSetDevice(dev);
-                        curr_slices=((sp*deviceCount+dev+1)*slices_per_split<image_size[2])?  slices_per_split:  image_size[2]-slices_per_split*(sp*deviceCount+dev);
-                        total_pixels=curr_slices*image_size[0]*image_size[1];
-                        size_t dimblockRed = MAXTHREADS;
-                        size_t dimgridRed = (total_pixels + MAXTHREADS - 1) / MAXTHREADS;
-
-                        if (dimgridRed > 1) {
-                            reduceSum << <1, dimblockRed, MAXTHREADS*sizeof(float),stream[dev*nStream_device] >> >(d_norm2aux[dev], d_norm2[dev], dimgridRed);
-                            cudaStreamSynchronize(stream[dev*nStream_device]);
-                            cudaMemcpyAsync(&sumnorm2[dev], d_norm2[dev], sizeof(float), cudaMemcpyDeviceToHost,stream[dev*nStream_device+1]);
-                        }
-                        else {
-                            cudaStreamSynchronize(stream[dev*nStream_device]);
-                            cudaMemcpyAsync(&sumnorm2[dev], d_norm2aux[dev], sizeof(float), cudaMemcpyDeviceToHost,stream[dev*nStream_device+1]);
-                        }
-                    }
-                    for (dev = 0; dev < deviceCount; dev++){
-                        cudaSetDevice(dev);
-                        cudaDeviceSynchronize();
-                     }
-                    cudaCheckErrors("Reduction error");
-                    
-                    
-                    // Accumulate the norm accross devices
-                    sum_curr_spl=0;
-                    // this is CPU code
-                    for (dev = 0; dev < deviceCount; dev++){
-                        sum_curr_spl+=sumnorm2[dev];
-                    }
-                    sum_curr_spl+=0.0000001f; // avoid division by zero
-                    
-                    // If we have more than one splits, lets use the result from prior calls
-                    if(i>0 && splits>1){
-                        // this is already stored:
-                        //totalsum=totalsum_prev; 
-                    }else{
-                        totalsum=sum_curr_spl;
-                    }
-                    
-                    
-                    for (dev = 0; dev < deviceCount; dev++){
-                        cudaSetDevice(dev);
-                        curr_slices=((sp*deviceCount+dev+1)*slices_per_split<image_size[2])?  slices_per_split:  image_size[2]-slices_per_split*(sp*deviceCount+dev);
-                        total_pixels=curr_slices*image_size[0]*image_size[1];
-                        //NORMALIZE
-                        //in a Tesla, maximum blocks =15 SM * 4 blocks/SM
-                        divideArrayScalar  <<<60,MAXTHREADS,0,stream[dev*nStream_device]>>>(d_dimgTV[dev]+buffer_pixels,(float)sqrt(totalsum),total_pixels);
-                        //MULTIPLY HYPERPARAMETER
-                        multiplyArrayScalar<<<60,MAXTHREADS,0,stream[dev*nStream_device]>>>(d_dimgTV[dev]+buffer_pixels,alpha,   total_pixels);
-                    }
-                     for (dev = 0; dev < deviceCount; dev++){
-                        cudaSetDevice(dev);
-                        cudaDeviceSynchronize();
-                     }
-                    cudaCheckErrors("Scalar operations error");
-                    
-                    //SUBSTRACT GRADIENT
-                    //////////////////////////////////////////////
-                    for (dev = 0; dev < deviceCount; dev++){
-                        cudaSetDevice(dev);
-                        curr_slices=((sp*deviceCount+dev+1)*slices_per_split<image_size[2])?  slices_per_split:  image_size[2]-slices_per_split*(sp*deviceCount+dev);
-                        total_pixels=curr_slices*image_size[0]*image_size[1];
-                        
-                        substractArrays<<<60,MAXTHREADS,0,stream[dev*nStream_device]>>>(d_image[dev]+buffer_pixels,d_dimgTV[dev]+buffer_pixels, total_pixels);
-                    }
-                }
-
-                // Synchronize mathematics, make sure bounding pixels are correct
-                 for (dev = 0; dev < deviceCount; dev++){
-                        cudaSetDevice(dev);
-                        cudaDeviceSynchronize();
-                     }
-                
-                if(splits==1){
-                    for(dev=0; dev<deviceCount;dev++){
-                        curr_slices=((sp*deviceCount+dev+1)*slices_per_split<image_size[2])?  slices_per_split:  image_size[2]-slices_per_split*(sp*deviceCount+dev);
-                        total_pixels=curr_slices*image_size[0]*image_size[1];
-                        if (dev<deviceCount-1){
-                            cudaSetDevice(dev+1);
-                            cudaMemcpy(buffer, d_image[dev+1], buffer_pixels*sizeof(float), cudaMemcpyDeviceToHost);
-                            cudaSetDevice(dev);
-                            cudaMemcpy(d_image[dev]+total_pixels+buffer_pixels,buffer, buffer_pixels*sizeof(float), cudaMemcpyHostToDevice); 
-                        }
-                        cudaDeviceSynchronize();
-                        if (dev>0){
-                            cudaSetDevice(dev-1);
-                            cudaMemcpyAsync(buffer, d_image[dev-1]+total_pixels+buffer_pixels, buffer_pixels*sizeof(float), cudaMemcpyDeviceToHost);
-                            cudaSetDevice(dev);
-                            cudaMemcpyAsync(d_image[dev],buffer, buffer_pixels*sizeof(float), cudaMemcpyHostToDevice);
-                        }
-                    }
-                }else{
-                    
-                    // We need to take it out :(
-                    for(dev=0; dev<deviceCount;dev++){
-                        cudaSetDevice(dev);
-                        
-                        curr_slices=((sp*deviceCount+dev+1)*slices_per_split<image_size[2])?  slices_per_split:  image_size[2]-slices_per_split*(sp*deviceCount+dev);
-                        linear_idx_start=image_size[0]*image_size[1]*slices_per_split*(sp*deviceCount+dev);
-                        total_pixels=curr_slices*image_size[0]*image_size[1];
-                        cudaMemcpyAsync(&dst[linear_idx_start], d_image[dev]+buffer_pixels,total_pixels*sizeof(float), cudaMemcpyDeviceToHost,stream[dev*nStream_device+1]);
-                    }
-                }
-                
-                for (dev = 0; dev < deviceCount; dev++){
-                    cudaSetDevice(dev);
-                    cudaDeviceSynchronize();
-                }
-                cudaCheckErrors("Memory gather error");
-
-                totalsum_prev+=sum_curr_spl;
-            }
-            totalsum=totalsum_prev;
-        }
-        // If there has not been splits, we still have data in memory
-        if(splits==1){
-            for(dev=0; dev<deviceCount;dev++){
-                cudaSetDevice(dev);
-                
-                curr_slices=((dev+1)*slices_per_split<image_size[2])?  slices_per_split:  image_size[2]-slices_per_split*dev;
-                total_pixels=curr_slices*image_size[0]*image_size[1];
-                cudaMemcpy(dst+slices_per_split*image_size[0]*image_size[1]*dev, d_image[dev]+buffer_pixels,total_pixels*sizeof(float), cudaMemcpyDeviceToHost);
-            }
-        }
-        cudaCheckErrors("Copy result back");
-        
-        for(dev=0; dev<deviceCount;dev++){
-            cudaSetDevice(dev);
-            cudaFree(d_image[dev]);
-            cudaFree(d_norm2aux[dev]);
-            cudaFree(d_dimgTV[dev]);
-            cudaFree(d_norm2[dev]);
-        }
-        if (splits==1){
-            cudaFreeHost(buffer);
-        }
-        
-        if (isHostRegisterSupported& splits>2){
-            cudaHostUnregister(img);
-            cudaHostUnregister(dst);
-        }
-        for (int i = 0; i < nStreams; ++i)
-           cudaStreamDestroy(stream[i]) ;
-        cudaCheckErrors("Memory free");
-//         cudaDeviceReset();
-    }
-        
-void checkFreeMemory(int deviceCount,size_t *mem_GPU_global){
-        size_t memfree;
-        size_t memtotal;
-        
-        for (int dev = 0; dev < deviceCount; dev++){
-            cudaSetDevice(dev);
-            cudaMemGetInfo(&memfree,&memtotal);
-            if(dev==0) *mem_GPU_global=memfree;
-            if(memfree<memtotal/2){
-                mexErrMsgIdAndTxt("tvDenoise:tvdenoising:GPU","One (or more) of your GPUs is being heavily used by another program (possibly graphics-based).\n Free the GPU to run TIGRE\n");
-            }
-            cudaCheckErrors("Check mem error");
-            
-            *mem_GPU_global=(memfree<*mem_GPU_global)?memfree:*mem_GPU_global;
-        }
-        *mem_GPU_global=(size_t)((double)*mem_GPU_global*0.95);
-        
-        //*mem_GPU_global= insert your known number here, in bytes.
-}
+/*-------------------------------------------------------------------------
+ *
+ * CUDA functions for Steepest descend in POCS-type algorithms.
+ *
+ * This file will iteratively minimize by stepest descend the total variation
+ * of the input image, with the parameters given, using GPUs.
+ *
+ * CODE by       Ander Biguri
+ *
+ * ---------------------------------------------------------------------------
+ * ---------------------------------------------------------------------------
+ * Copyright (c) 2015, University of Bath and CERN- European Organization for
+ * Nuclear Research
+ * All rights reserved.
+ *
+ * Redistribution and use in source and binary forms, with or without
+ * modification, are permitted provided that the following conditions are met:
+ *
+ * 1. Redistributions of source code must retain the above copyright notice,
+ * this list of conditions and the following disclaimer.
+ *
+ * 2. Redistributions in binary form must reproduce the above copyright notice,
+ * this list of conditions and the following disclaimer in the documentation
+ * and/or other materials provided with the distribution.
+ *
+ * 3. Neither the name of the copyright holder nor the names of its contributors
+ * may be used to endorse or promote products derived from this software without
+ * specific prior written permission.
+ *
+ * THIS SOFTWARE IS PROVIDED BY THE COPYRIGHT HOLDERS AND CONTRIBUTORS "AS IS"
+ * AND ANY EXPRESS OR IMPLIED WARRANTIES, INCLUDING, BUT NOT LIMITED TO, THE
+ * IMPLIED WARRANTIES OF MERCHANTABILITY AND FITNESS FOR A PARTICULAR PURPOSE
+ * ARE DISCLAIMED. IN NO EVENT SHALL THE COPYRIGHT HOLDER OR CONTRIBUTORS BE
+ * LIABLE FOR ANY DIRECT, INDIRECT, INCIDENTAL, SPECIAL, EXEMPLARY, OR
+ * CONSEQUENTIAL DAMAGES (INCLUDING, BUT NOT LIMITED TO, PROCUREMENT OF
+ * SUBSTITUTE GOODS OR SERVICES; LOSS OF USE, DATA, OR PROFITS; OR BUSINESS
+ * INTERRUPTION) HOWEVER CAUSED AND ON ANY THEORY OF LIABILITY, WHETHER IN
+ * CONTRACT, STRICT LIABILITY, OR TORT (INCLUDING NEGLIGENCE OR OTHERWISE)
+ * ARISING IN ANY WAY OUT OF THE USE OF THIS SOFTWARE, EVEN IF ADVISED OF THE
+ * POSSIBILITY OF SUCH DAMAGE.
+ * ---------------------------------------------------------------------------
+ *
+ * Contact: tigre.toolbox@gmail.com
+ * Codes  : https://github.com/CERN/TIGRE
+ * ---------------------------------------------------------------------------
+ */
+
+
+
+
+
+
+
+#define MAXTHREADS 1024
+#define MAX_BUFFER 60
+
+#include "POCS_TV.hpp"
+
+
+
+
+#define cudaCheckErrors(msg) \
+do { \
+        cudaError_t __err = cudaGetLastError(); \
+        if (__err != cudaSuccess) { \
+                mexPrintf("%s \n",msg);\
+                cudaDeviceReset();\
+                mexErrMsgIdAndTxt("CBCT:CUDA:POCS_TV",cudaGetErrorString(__err));\
+        } \
+} while (0)
+    
+// CUDA kernels
+//https://stackoverflow.com/questions/21332040/simple-cuda-kernel-optimization/21340927#21340927
+    __global__ void divideArrayScalar(float* vec,float scalar,const size_t n){
+        unsigned long long i = (blockIdx.x * blockDim.x) + threadIdx.x;
+        for(; i<n; i+=gridDim.x*blockDim.x) {
+            vec[i]/=scalar;
+        }
+    }
+    __global__ void multiplyArrayScalar(float* vec,float scalar,const size_t n)
+    {
+        unsigned long long i = (blockIdx.x * blockDim.x) + threadIdx.x;
+        for(; i<n; i+=gridDim.x*blockDim.x) {
+            vec[i]*=scalar;
+        }
+    }
+    __global__ void substractArrays(float* vec,float* vec2,const size_t n)
+    {
+        unsigned long long i = (blockIdx.x * blockDim.x) + threadIdx.x;
+        for(; i<n; i+=gridDim.x*blockDim.x) {
+            vec[i]-=vec2[i];
+        }
+    }
+    
+    __device__ __inline__
+            void gradient(const float* u, float* grad,
+            long z, long y, long x,
+            long depth, long rows, long cols){
+        unsigned long size2d = rows*cols;
+        unsigned long long idx = z * size2d + y * cols + x;
+        
+        float uidx = u[idx];
+        
+        if ( z - 1 >= 0 && z<depth) {
+            grad[0] = (uidx-u[(z-1)*size2d + y*cols + x]) ;
+        }
+        
+        if ( y - 1 >= 0 && y<rows){
+            grad[1] = (uidx-u[z*size2d + (y-1)*cols + x]) ;
+        }
+        
+        if ( x - 1 >= 0 && x<cols) {
+            grad[2] = (uidx-u[z*size2d + y*cols + (x-1)]);
+        }
+    }
+    
+    __global__ void gradientTV(const float* f, float* dftv,
+            long depth, long rows, long cols,const float delta){
+        unsigned long x = threadIdx.x + blockIdx.x * blockDim.x;
+        unsigned long y = threadIdx.y + blockIdx.y * blockDim.y;
+        unsigned long z = threadIdx.z + blockIdx.z * blockDim.z;
+        unsigned long long idx = z * rows * cols + y * cols + x;
+        if ( x >= cols || y >= rows || z >= depth )
+            return;
+        
+        
+        float df[3] ={0.f,0.f,0.f};
+        float dfi[3]={0.f,0.f,0.f}; // dfi== \partial f_{i+1,j,k}
+        float dfj[3]={0.f,0.f,0.f};
+        float dfk[3]={0.f,0.f,0.f};
+        gradient(f,df  ,z  ,y  ,x  , depth,rows,cols);
+        gradient(f,dfi ,z  ,y  ,x+1, depth,rows,cols);
+        gradient(f,dfj ,z  ,y+1,x  , depth,rows,cols);
+        gradient(f,dfk ,z+1,y  ,x  , depth,rows,cols);
+        float eps=0.00000001; //% avoid division by zero
+        
+        float wx=__expf(-(df[0]/delta)*(df[0]/delta));
+        float wy=__expf(-(df[1]/delta)*(df[1]/delta));
+        float wz=__expf(-(df[2]/delta)*(df[2]/delta));
+        
+        float wxi=__expf(-(dfi[0]/delta)*(dfi[0]/delta));
+        float wyi=__expf(-(dfi[1]/delta)*(dfi[1]/delta));
+        float wzi=__expf(-(dfi[2]/delta)*(dfi[2]/delta));
+        
+        float wxj=__expf(-(dfj[0]/delta)*(dfj[0]/delta));
+        float wyj=__expf(-(dfj[1]/delta)*(dfj[1]/delta));
+        float wzj=__expf(-(dfj[2]/delta)*(dfj[2]/delta));
+        
+        float wxk=__expf(-(dfk[0]/delta)*(dfk[0]/delta));
+        float wyk=__expf(-(dfk[1]/delta)*(dfk[1]/delta));
+        float wzk=__expf(-(dfk[2]/delta)*(dfk[2]/delta));
+
+        
+        // this hsould do the trick I think
+        
+        dftv[idx]=(wx*df[0]+wy*df[1]+wz*df[2])/(sqrt(wx*df[0] *df[0] +wy*df[1] *df[1] +wz*df[2] *df[2])+eps)
+        -wzi*dfi[2]/(sqrt(wxi*dfi[0]*dfi[0]+wyi*dfi[1]*dfi[1]+wzi*dfi[2]*dfi[2]) +eps)     // I wish I coudl precompute this, but if I do then Id need to recompute the gradient.
+        -wyj*dfj[1]/(sqrt(wxj*dfj[0]*dfj[0]+wyj*dfj[1]*dfj[1]+wzj*dfj[2]*dfj[2]) +eps)
+        -wxk*dfk[0]/(sqrt(wxk*dfk[0]*dfk[0]+wyk*dfk[1]*dfk[1]+wzk*dfk[2]*dfk[2]) +eps);
+        
+    
+        return;
+        
+    }
+    
+    __device__ void warpReduce(volatile float *sdata, size_t tid) {
+        sdata[tid] += sdata[tid + 32];
+        sdata[tid] += sdata[tid + 16];
+        sdata[tid] += sdata[tid + 8];
+        sdata[tid] += sdata[tid + 4];
+        sdata[tid] += sdata[tid + 2];
+        sdata[tid] += sdata[tid + 1];
+    }
+    
+    __global__ void  reduceNorm2(float *g_idata, float *g_odata, size_t n){
+        extern __shared__ volatile float sdata[];
+        //http://stackoverflow.com/a/35133396/1485872
+        size_t tid = threadIdx.x;
+        size_t i = blockIdx.x*blockDim.x + tid;
+        size_t gridSize = blockDim.x*gridDim.x;
+        float mySum = 0;
+        float value=0;
+        while (i < n) {
+            value=g_idata[i]; //avoid reading twice
+            mySum += value*value;
+            i += gridSize;
+        }
+        sdata[tid] = mySum;
+        __syncthreads();
+        
+        if (tid < 512)
+            sdata[tid] += sdata[tid + 512];
+        __syncthreads();
+        if (tid < 256)
+            sdata[tid] += sdata[tid + 256];
+        __syncthreads();
+        
+        if (tid < 128)
+            sdata[tid] += sdata[tid + 128];
+        __syncthreads();
+        
+        if (tid <  64)
+            sdata[tid] += sdata[tid + 64];
+        __syncthreads();
+        
+        
+#if (__CUDART_VERSION >= 9000)
+        if ( tid < 32 )
+        {
+            mySum = sdata[tid] + sdata[tid + 32];
+            for (int offset = warpSize/2; offset > 0; offset /= 2) {
+                mySum += __shfl_down_sync(0xFFFFFFFF, mySum, offset,32);
+            }
+        }
+#else
+        if (tid < 32) {
+            warpReduce(sdata, tid);
+            mySum = sdata[0];
+        }
+#endif
+        if (tid == 0) g_odata[blockIdx.x] = mySum;
+    }
+    
+    __global__ void  reduceSum(float *g_idata, float *g_odata, size_t n){
+        extern __shared__ volatile float sdata[];
+        //http://stackoverflow.com/a/35133396/1485872
+        size_t tid = threadIdx.x;
+        size_t i = blockIdx.x*blockDim.x + tid;
+        size_t gridSize = blockDim.x*gridDim.x;
+        float mySum = 0;
+        // float value=0;
+        while (i < n) {
+            mySum += g_idata[i];
+            i += gridSize;
+        }
+        sdata[tid] = mySum;
+        __syncthreads();
+        
+        if (tid < 512)
+            sdata[tid] += sdata[tid + 512];
+        __syncthreads();
+        if (tid < 256)
+            sdata[tid] += sdata[tid + 256];
+        __syncthreads();
+        
+        if (tid < 128)
+            sdata[tid] += sdata[tid + 128];
+        __syncthreads();
+        
+        if (tid <  64)
+            sdata[tid] += sdata[tid + 64];
+        __syncthreads();
+        
+        
+#if (__CUDART_VERSION >= 9000)
+        if ( tid < 32 )
+        {
+            mySum = sdata[tid] + sdata[tid + 32];
+            for (int offset = warpSize/2; offset > 0; offset /= 2) {
+                mySum += __shfl_down_sync(0xFFFFFFFF, mySum, offset,32);
+            }
+        }
+#else
+        if (tid < 32) {
+            warpReduce(sdata, tid);
+            mySum = sdata[0];
+        }
+#endif
+        if (tid == 0) g_odata[blockIdx.x] = mySum;
+    }
+    
+    
+    
+    
+// main function
+void aw_pocs_tv(float* img,float* dst,float alpha,const long* image_size, int maxIter,const float delta){
+        
+        
+       
+        
+        // Prepare for MultiGPU
+        int deviceCount = 0;
+        cudaGetDeviceCount(&deviceCount);
+        cudaCheckErrors("Device query fail");
+        if (deviceCount == 0) {
+            mexErrMsgIdAndTxt("minimizeTV:POCS_TV:GPUselect","There are no available device(s) that support CUDA\n");
+        }
+        //
+        // CODE assumes
+        // 1.-All available devices are usable by this code
+        // 2.-All available devices are equal, they are the same machine (warning thrown)
+        int dev;
+        const int devicenamelength = 256;  // The length 256 is fixed by spec of cudaDeviceProp::name
+        char devicename[devicenamelength];
+        cudaDeviceProp deviceProp;
+        
+        for (dev = 0; dev < deviceCount; dev++) {
+            cudaSetDevice(dev);
+            cudaGetDeviceProperties(&deviceProp, dev);
+            if (dev>0){
+                if (strcmp(devicename,deviceProp.name)!=0){
+                    mexWarnMsgIdAndTxt("minimizeTV:POCS_TV:GPUselect","Detected one (or more) different GPUs.\n This code is not smart enough to separate the memory GPU wise if they have different computational times or memory limits.\n First GPU parameters used. If the code errors you might need to change the way GPU selection is performed. \n POCS_TV.cu line 277.");
+                    break;
+                }
+            }
+            memset(devicename, 0, devicenamelength);
+            strcpy(devicename, deviceProp.name);
+        }
+        
+        
+        // We don't know if the devices are being used. lets check that. and only use the amount of memory we need.
+        // check free memory
+        size_t mem_GPU_global;
+        checkFreeMemory(deviceCount,&mem_GPU_global);
+        
+        
+        // %5 of free memory should be enough, we have almost no variables in these kernels
+        size_t total_pixels              = image_size[0] * image_size[1]  * image_size[2] ;
+        size_t mem_slice_image           = sizeof(float)* image_size[0] * image_size[1]  ;
+        size_t mem_size_image            = sizeof(float)* total_pixels;
+        size_t mem_auxiliary             = sizeof(float)* (total_pixels + MAXTHREADS - 1) / MAXTHREADS;
+        
+        // Decide how are we handling the distribution of computation
+        size_t mem_img_each_GPU;
+        
+        unsigned int buffer_length=2;
+        //Does everything fit in the GPU?
+        unsigned int slices_per_split;
+        
+        // if it is a thin problem (no need to split), just use one GPU
+        if (image_size[2]<4){deviceCount=1;}
+        
+        unsigned int splits=1; // if the number does not fit in an uint, you have more serious trouble than this.
+        if(mem_GPU_global> 3*mem_size_image+3*(deviceCount-1)*mem_slice_image*buffer_length+mem_auxiliary) {
+            // We only need to split if we have extra GPUs
+            slices_per_split=(image_size[2]+deviceCount-1)/deviceCount;
+            mem_img_each_GPU=mem_slice_image*((slices_per_split+buffer_length*2));
+        }else{
+            // As mem_auxiliary is not expected to be a large value (for a 2000^3 image is around 28Mbytes), lets for now assume we need it all
+            size_t mem_free=mem_GPU_global-mem_auxiliary;
+            
+            splits=(unsigned int)(ceil(((float)(3*mem_size_image)/(float)(deviceCount))/mem_free));
+            // Now, there is an overhead here, as each splits should have 2 slices more, to account for overlap of images.
+            // lets make sure these 2 slices fit, if they do not, add 1 to splits.
+            slices_per_split=(image_size[2]+deviceCount*splits-1)/(deviceCount*splits);
+            mem_img_each_GPU=(mem_slice_image*(slices_per_split+buffer_length*2));
+            
+            // if the new stuff does not fit in the GPU, it means we are in the edge case where adding that extra slice will overflow memory
+            if (mem_GPU_global< 3*mem_img_each_GPU+mem_auxiliary){
+                // one more split should do the job, as its an edge case.
+                splits++;
+                //recompute for later
+                slices_per_split=(image_size[2]+deviceCount*splits-1)/(deviceCount*splits); // amount of slices that fit on a GPU. Later we add 2 to these, as we need them for overlap
+                mem_img_each_GPU=(mem_slice_image*(slices_per_split+buffer_length*2));
+            }
+
+
+            // How many EXTRA buffer slices should be able to fit in here??!?!
+            // Only do it if there are splits needed. 
+            if(splits>1){
+                mem_free=mem_GPU_global-(3*mem_img_each_GPU+mem_auxiliary);
+                unsigned int extra_buff=(mem_free/mem_slice_image); 
+                buffer_length=(extra_buff/2)/3; // we need double whatever this results in, rounded down.
+                buffer_length=max(buffer_length,2);// minimum 2
+                buffer_length=min(MAX_BUFFER,buffer_length);
+
+                mem_img_each_GPU=mem_slice_image*(slices_per_split+buffer_length*2);
+                
+            }else{
+                buffer_length=2;
+            }
+
+            // Assert
+            if (mem_GPU_global< 3*mem_img_each_GPU+mem_auxiliary){
+                mexErrMsgIdAndTxt("minimizeTV:POCS_TV:GPU","Assertion Failed. Logic behind spliting flawed! Please tell: ander.biguri@gmail.com\n");
+            }
+        }
+        
+        
+         // Assert
+       
+        if ((slices_per_split+buffer_length*2)*image_size[0]*image_size[1]* sizeof(float)!= mem_img_each_GPU){
+            mexErrMsgIdAndTxt("minimizeTV:POCS_TV:GPU","Assertion Failed. Memory needed calculation broken! Please tell: ander.biguri@gmail.com\n");
+        }
+        
+        
+        
+        
+        
+        
+        float** d_image=    (float**)malloc(deviceCount*sizeof(float*));
+        float** d_dimgTV=   (float**)malloc(deviceCount*sizeof(float*));
+        float** d_norm2aux= (float**)malloc(deviceCount*sizeof(float*));
+        float** d_norm2=    (float**)malloc(deviceCount*sizeof(float*));
+         
+        // allocate memory in each GPU
+        for (dev = 0; dev < deviceCount; dev++){
+            cudaSetDevice(dev);
+            
+            cudaMalloc((void**)&d_image[dev]    , mem_img_each_GPU);
+            cudaMemset(d_image[dev],0           , mem_img_each_GPU);
+            cudaMalloc((void**)&d_dimgTV[dev]   , mem_img_each_GPU);
+            cudaMalloc((void**)&d_norm2[dev]    , slices_per_split*mem_slice_image);
+            cudaMalloc((void**)&d_norm2aux[dev] , mem_auxiliary);
+            cudaCheckErrors("Malloc  error");
+            
+            
+        }
+       unsigned long long buffer_pixels=buffer_length*image_size[0]*image_size[1];
+        float* buffer;
+        if(splits>1){
+            mexWarnMsgIdAndTxt("minimizeTV:POCS_TV:Image_split","Your image can not be fully split between the available GPUs. The computation of minTV will be significantly slowed due to the image size.\nApproximated mathematics turned on for computational speed.");
+        }else{
+            cudaMallocHost((void**)&buffer,buffer_length*image_size[0]*image_size[1]*sizeof(float));
+        }
+        
+        
+        
+        // Lets try to make the host memory pinned:
+        // We laredy queried the GPU and assuemd they are the same, thus shoudl have the same attributes.
+        int isHostRegisterSupported = 0;
+#if CUDART_VERSION >= 9020
+        cudaDeviceGetAttribute(&isHostRegisterSupported,cudaDevAttrHostRegisterSupported,0);
+#endif
+        // splits>2 is completely empirical observation
+        if (isHostRegisterSupported & splits>2){
+            cudaHostRegister(img ,image_size[2]*image_size[1]*image_size[0]*sizeof(float),cudaHostRegisterPortable);
+            cudaHostRegister(dst ,image_size[2]*image_size[1]*image_size[0]*sizeof(float),cudaHostRegisterPortable);
+        }
+        cudaCheckErrors("Error pinning memory");
+
+        
+        
+                // Create streams
+        int nStream_device=2;
+        int nStreams=deviceCount*nStream_device;
+        cudaStream_t* stream=(cudaStream_t*)malloc(nStreams*sizeof(cudaStream_t));
+        
+        for (dev = 0; dev < deviceCount; dev++){
+            cudaSetDevice(dev);
+            for (int i = 0; i < nStream_device; ++i){
+                cudaStreamCreate(&stream[i+dev*nStream_device]);
+            }
+        }
+        cudaCheckErrors("Stream creation fail");
+
+        
+        // For the reduction
+
+        double totalsum_prev;
+        double totalsum;
+        float sum_curr_spl;
+        float * sumnorm2;
+        cudaMallocHost((void**)&sumnorm2,deviceCount*sizeof(float));
+        
+        unsigned int curr_slices;
+        unsigned long long curr_pixels;
+        size_t linear_idx_start;
+        unsigned long long* offset_device=(unsigned long long*)malloc(deviceCount*sizeof(unsigned long long));
+        unsigned long long* offset_host  =(unsigned long long*)malloc(deviceCount*sizeof(unsigned long long));
+        unsigned long long* bytes_device =(unsigned long long*)malloc(deviceCount*sizeof(unsigned long long));
+        bool is_first_chunk;
+        bool is_last_chunk;
+        for(unsigned int i=0;i<maxIter;i+=(buffer_length-1)){
+            if(splits>1){
+                totalsum_prev=0;
+            }
+            for(unsigned int sp=0;sp<splits;sp++){
+                
+                // For each iteration we need to compute all the image. The ordering of these loops
+                // need to be like this due to the bounding layers between splits. If more than 1 split is needed
+                // for each GPU then there is no other way that taking the entire memory out of GPU and putting it back.
+                // If the memory can be shared between GPUs fully without extra splits, then there is an easy way of synchronizing the memory
+                
+                // Copy image to memory
+                for (dev = 0; dev < deviceCount; dev++){
+                    curr_slices=((sp*deviceCount+dev+1)*slices_per_split<image_size[2])?  slices_per_split:  image_size[2]-slices_per_split*(sp*deviceCount+dev);
+                    curr_pixels=curr_slices*image_size[0]*image_size[1];
+                    linear_idx_start=image_size[0]*image_size[1]*slices_per_split*(sp*deviceCount+dev);
+                    
+                    // Check if its the first or last chunck
+                    is_last_chunk=!((sp*deviceCount+dev)<deviceCount*splits-1);
+                    is_first_chunk=!(sp*deviceCount+dev);
+                    
+                    // lets compute where we start copyes and how much. This avoids 3 calls to Memcpy
+                    offset_device[dev]=buffer_pixels*is_first_chunk;
+                    offset_host[dev]=linear_idx_start-buffer_pixels*!is_first_chunk;
+                    bytes_device[dev]=curr_pixels+buffer_pixels*!is_first_chunk+buffer_pixels*!is_last_chunk;
+                }
+
+                if(i==0){
+                    for (dev = 0; dev < deviceCount; dev++){
+                        cudaSetDevice(dev);
+                        
+                        cudaMemcpyAsync(d_image[dev]+offset_device[dev], img+offset_host[dev]  , bytes_device[dev]*sizeof(float), cudaMemcpyHostToDevice,stream[dev*nStream_device+1]);
+                        
+                        
+                    }
+                    for (dev = 0; dev < deviceCount; dev++){
+                        cudaSetDevice(dev);
+                        cudaDeviceSynchronize();
+                    }
+                }
+                // if we need to split and its not the first iteration, then we need to copy from Host memory the previosu result.
+                if (splits>1 & i>0){
+                    for (dev = 0; dev < deviceCount; dev++){
+                        cudaSetDevice(dev);
+                        cudaMemcpyAsync(d_image[dev]+offset_device[dev], dst+offset_host[dev]  , bytes_device[dev]*sizeof(float), cudaMemcpyHostToDevice,stream[dev*nStream_device+1]);
+                        
+                        
+                    }
+                    for (dev = 0; dev < deviceCount; dev++){
+                        cudaSetDevice(dev);
+                        cudaDeviceSynchronize();
+                    }
+                }
+                cudaCheckErrors("Memcpy failure on multi split");
+                
+                for(unsigned int ib=0;  (ib<(buffer_length-1)) && ((i+ib)<maxIter);  ib++){
+                    
+                    // For the gradient
+                    dim3 blockGrad(10, 10, 10);
+                    dim3 gridGrad((image_size[0]+blockGrad.x-1)/blockGrad.x, (image_size[1]+blockGrad.y-1)/blockGrad.y, (curr_slices+buffer_length*2+blockGrad.z-1)/blockGrad.z);
+                    
+                    for (dev = 0; dev < deviceCount; dev++){
+                        cudaSetDevice(dev);
+                        curr_slices=((sp*deviceCount+dev+1)*slices_per_split<image_size[2])?  slices_per_split:  image_size[2]-slices_per_split*(sp*deviceCount+dev);
+                        // Compute the gradient of the TV norm
+                        
+                        // I don't understand why I need to store 2 layers to compute correctly with 1 buffer. The bounding checks should
+                        // be enough but they are not.
+                        gradientTV<<<gridGrad, blockGrad,0,stream[dev*nStream_device]>>>(d_image[dev],d_dimgTV[dev],(long)(curr_slices+buffer_length*2-1), image_size[1],image_size[0],delta);
+                        
+                    }
+                    
+                    
+                    
+                    for (dev = 0; dev < deviceCount; dev++){
+                        cudaSetDevice(dev);
+                        curr_slices=((sp*deviceCount+dev+1)*slices_per_split<image_size[2])?  slices_per_split:  image_size[2]-slices_per_split*(sp*deviceCount+dev);
+                        // no need to copy the 2 aux slices here
+                        cudaStreamSynchronize(stream[dev*nStream_device]);
+                        cudaMemcpyAsync(d_norm2[dev], d_dimgTV[dev]+buffer_pixels, image_size[0]*image_size[1]*curr_slices*sizeof(float), cudaMemcpyDeviceToDevice,stream[dev*nStream_device+1]);
+                    }
+                    
+                    
+                    // Compute the L2 norm of the gradient. For that, reduction is used.
+                    //REDUCE
+                    for (dev = 0; dev < deviceCount; dev++){
+                        cudaSetDevice(dev);
+                        curr_slices=((sp*deviceCount+dev+1)*slices_per_split<image_size[2])?  slices_per_split:  image_size[2]-slices_per_split*(sp*deviceCount+dev);
+                        total_pixels=curr_slices*image_size[0]*image_size[1];
+                        
+                        size_t dimblockRed = MAXTHREADS;
+                        size_t dimgridRed = (total_pixels + MAXTHREADS - 1) / MAXTHREADS;
+                        
+                        cudaStreamSynchronize(stream[dev*nStream_device+1]);
+                        reduceNorm2 << <dimgridRed, dimblockRed, MAXTHREADS*sizeof(float),stream[dev*nStream_device]>> >(d_norm2[dev], d_norm2aux[dev], total_pixels);
+                        
+                    }
+                    for (dev = 0; dev < deviceCount; dev++){
+                        cudaSetDevice(dev);
+                        curr_slices=((sp*deviceCount+dev+1)*slices_per_split<image_size[2])?  slices_per_split:  image_size[2]-slices_per_split*(sp*deviceCount+dev);
+                        total_pixels=curr_slices*image_size[0]*image_size[1];
+                        size_t dimblockRed = MAXTHREADS;
+                        size_t dimgridRed = (total_pixels + MAXTHREADS - 1) / MAXTHREADS;
+
+                        if (dimgridRed > 1) {
+                            reduceSum << <1, dimblockRed, MAXTHREADS*sizeof(float),stream[dev*nStream_device] >> >(d_norm2aux[dev], d_norm2[dev], dimgridRed);
+                            cudaStreamSynchronize(stream[dev*nStream_device]);
+                            cudaMemcpyAsync(&sumnorm2[dev], d_norm2[dev], sizeof(float), cudaMemcpyDeviceToHost,stream[dev*nStream_device+1]);
+                        }
+                        else {
+                            cudaStreamSynchronize(stream[dev*nStream_device]);
+                            cudaMemcpyAsync(&sumnorm2[dev], d_norm2aux[dev], sizeof(float), cudaMemcpyDeviceToHost,stream[dev*nStream_device+1]);
+                        }
+                    }
+                    for (dev = 0; dev < deviceCount; dev++){
+                        cudaSetDevice(dev);
+                        cudaDeviceSynchronize();
+                     }
+                    cudaCheckErrors("Reduction error");
+                    
+                    
+                    // Accumulate the norm accross devices
+                    sum_curr_spl=0;
+                    // this is CPU code
+                    for (dev = 0; dev < deviceCount; dev++){
+                        sum_curr_spl+=sumnorm2[dev];
+                    }
+                    sum_curr_spl+=0.0000001f; // avoid division by zero
+                    
+                    // If we have more than one splits, lets use the result from prior calls
+                    if(i>0 && splits>1){
+                        // this is already stored:
+                        //totalsum=totalsum_prev; 
+                    }else{
+                        totalsum=sum_curr_spl;
+                    }
+                    
+                    
+                    for (dev = 0; dev < deviceCount; dev++){
+                        cudaSetDevice(dev);
+                        curr_slices=((sp*deviceCount+dev+1)*slices_per_split<image_size[2])?  slices_per_split:  image_size[2]-slices_per_split*(sp*deviceCount+dev);
+                        total_pixels=curr_slices*image_size[0]*image_size[1];
+                        //NORMALIZE
+                        //in a Tesla, maximum blocks =15 SM * 4 blocks/SM
+                        divideArrayScalar  <<<60,MAXTHREADS,0,stream[dev*nStream_device]>>>(d_dimgTV[dev]+buffer_pixels,(float)sqrt(totalsum),total_pixels);
+                        //MULTIPLY HYPERPARAMETER
+                        multiplyArrayScalar<<<60,MAXTHREADS,0,stream[dev*nStream_device]>>>(d_dimgTV[dev]+buffer_pixels,alpha,   total_pixels);
+                    }
+                     for (dev = 0; dev < deviceCount; dev++){
+                        cudaSetDevice(dev);
+                        cudaDeviceSynchronize();
+                     }
+                    cudaCheckErrors("Scalar operations error");
+                    
+                    //SUBSTRACT GRADIENT
+                    //////////////////////////////////////////////
+                    for (dev = 0; dev < deviceCount; dev++){
+                        cudaSetDevice(dev);
+                        curr_slices=((sp*deviceCount+dev+1)*slices_per_split<image_size[2])?  slices_per_split:  image_size[2]-slices_per_split*(sp*deviceCount+dev);
+                        total_pixels=curr_slices*image_size[0]*image_size[1];
+                        
+                        substractArrays<<<60,MAXTHREADS,0,stream[dev*nStream_device]>>>(d_image[dev]+buffer_pixels,d_dimgTV[dev]+buffer_pixels, total_pixels);
+                    }
+                }
+
+                // Synchronize mathematics, make sure bounding pixels are correct
+                 for (dev = 0; dev < deviceCount; dev++){
+                        cudaSetDevice(dev);
+                        cudaDeviceSynchronize();
+                     }
+                
+                if(splits==1){
+                    for(dev=0; dev<deviceCount;dev++){
+                        curr_slices=((sp*deviceCount+dev+1)*slices_per_split<image_size[2])?  slices_per_split:  image_size[2]-slices_per_split*(sp*deviceCount+dev);
+                        total_pixels=curr_slices*image_size[0]*image_size[1];
+                        if (dev<deviceCount-1){
+                            cudaSetDevice(dev+1);
+                            cudaMemcpy(buffer, d_image[dev+1], buffer_pixels*sizeof(float), cudaMemcpyDeviceToHost);
+                            cudaSetDevice(dev);
+                            cudaMemcpy(d_image[dev]+total_pixels+buffer_pixels,buffer, buffer_pixels*sizeof(float), cudaMemcpyHostToDevice); 
+                        }
+                        cudaDeviceSynchronize();
+                        if (dev>0){
+                            cudaSetDevice(dev-1);
+                            cudaMemcpyAsync(buffer, d_image[dev-1]+total_pixels+buffer_pixels, buffer_pixels*sizeof(float), cudaMemcpyDeviceToHost);
+                            cudaSetDevice(dev);
+                            cudaMemcpyAsync(d_image[dev],buffer, buffer_pixels*sizeof(float), cudaMemcpyHostToDevice);
+                        }
+                    }
+                }else{
+                    
+                    // We need to take it out :(
+                    for(dev=0; dev<deviceCount;dev++){
+                        cudaSetDevice(dev);
+                        
+                        curr_slices=((sp*deviceCount+dev+1)*slices_per_split<image_size[2])?  slices_per_split:  image_size[2]-slices_per_split*(sp*deviceCount+dev);
+                        linear_idx_start=image_size[0]*image_size[1]*slices_per_split*(sp*deviceCount+dev);
+                        total_pixels=curr_slices*image_size[0]*image_size[1];
+                        cudaMemcpyAsync(&dst[linear_idx_start], d_image[dev]+buffer_pixels,total_pixels*sizeof(float), cudaMemcpyDeviceToHost,stream[dev*nStream_device+1]);
+                    }
+                }
+                
+                for (dev = 0; dev < deviceCount; dev++){
+                    cudaSetDevice(dev);
+                    cudaDeviceSynchronize();
+                }
+                cudaCheckErrors("Memory gather error");
+
+                totalsum_prev+=sum_curr_spl;
+            }
+            totalsum=totalsum_prev;
+        }
+        // If there has not been splits, we still have data in memory
+        if(splits==1){
+            for(dev=0; dev<deviceCount;dev++){
+                cudaSetDevice(dev);
+                
+                curr_slices=((dev+1)*slices_per_split<image_size[2])?  slices_per_split:  image_size[2]-slices_per_split*dev;
+                total_pixels=curr_slices*image_size[0]*image_size[1];
+                cudaMemcpy(dst+slices_per_split*image_size[0]*image_size[1]*dev, d_image[dev]+buffer_pixels,total_pixels*sizeof(float), cudaMemcpyDeviceToHost);
+            }
+        }
+        cudaCheckErrors("Copy result back");
+        
+        for(dev=0; dev<deviceCount;dev++){
+            cudaSetDevice(dev);
+            cudaFree(d_image[dev]);
+            cudaFree(d_norm2aux[dev]);
+            cudaFree(d_dimgTV[dev]);
+            cudaFree(d_norm2[dev]);
+        }
+        if (splits==1){
+            cudaFreeHost(buffer);
+        }
+        
+        if (isHostRegisterSupported& splits>2){
+            cudaHostUnregister(img);
+            cudaHostUnregister(dst);
+        }
+        for (int i = 0; i < nStreams; ++i)
+           cudaStreamDestroy(stream[i]) ;
+        cudaCheckErrors("Memory free");
+//         cudaDeviceReset();
+    }
+        
+void checkFreeMemory(int deviceCount,size_t *mem_GPU_global){
+        size_t memfree;
+        size_t memtotal;
+        
+        for (int dev = 0; dev < deviceCount; dev++){
+            cudaSetDevice(dev);
+            cudaMemGetInfo(&memfree,&memtotal);
+            if(dev==0) *mem_GPU_global=memfree;
+            if(memfree<memtotal/2){
+                mexErrMsgIdAndTxt("tvDenoise:tvdenoising:GPU","One (or more) of your GPUs is being heavily used by another program (possibly graphics-based).\n Free the GPU to run TIGRE\n");
+            }
+            cudaCheckErrors("Check mem error");
+            
+            *mem_GPU_global=(memfree<*mem_GPU_global)?memfree:*mem_GPU_global;
+        }
+        *mem_GPU_global=(size_t)((double)*mem_GPU_global*0.95);
+        
+        //*mem_GPU_global= insert your known number here, in bytes.
+}